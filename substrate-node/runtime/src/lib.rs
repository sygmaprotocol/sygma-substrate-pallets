// The Licensed Work is (c) 2022 Sygma
// SPDX-License-Identifier: LGPL-3.0-only

#![cfg_attr(not(feature = "std"), no_std)]
// `construct_runtime!` does a lot of recursion and requires us to increase the limit to 256.
#![recursion_limit = "256"]

// Make the WASM binary available.
#[cfg(feature = "std")]
include!(concat!(env!("OUT_DIR"), "/wasm_binary.rs"));

use frame_support::{pallet_prelude::*, PalletId};
use pallet_grandpa::{
	fg_primitives, AuthorityId as GrandpaId, AuthorityList as GrandpaAuthorityList,
};
use polkadot_parachain::primitives::Sibling;
use sp_api::impl_runtime_apis;
use sp_consensus_aura::sr25519::AuthorityId as AuraId;
use sp_core::{crypto::KeyTypeId, OpaqueMetadata};
use sp_runtime::{
	create_runtime_str, generic, impl_opaque_keys,
	traits::{
		AccountIdLookup, BlakeTwo256, Block as BlockT, IdentifyAccount, NumberFor, One, Verify,
	},
	transaction_validity::{TransactionSource, TransactionValidity},
	AccountId32, ApplyExtrinsicResult, MultiSignature, Perbill,
};
use sp_std::{borrow::Borrow, marker::PhantomData, prelude::*, result, vec::Vec};
#[cfg(feature = "std")]
use sp_version::NativeVersion;
use sp_version::RuntimeVersion;
use sygma_traits::{
	ChainID, DomainID, ExtractRecipient, IsReserved, ResourceId, VerifyingContractAddress,
};
use xcm::latest::{prelude::*, AssetId as XcmAssetId, MultiLocation};
use xcm_builder::{
	AccountId32Aliases, CurrencyAdapter, FungiblesAdapter, IsConcrete, ParentIsPreset,
	SiblingParachainConvertsVia,
};
use xcm_executor::traits::{Convert, Error as ExecutionError, MatchesFungibles};

// A few exports that help ease life for downstream crates.
pub use frame_support::{
	construct_runtime, parameter_types,
	traits::{
		AsEnsureOriginWithArg, ConstU128, ConstU32, ConstU64, ConstU8, KeyOwnerProofSystem,
		Randomness, StorageInfo,
	},
	weights::{
		constants::{BlockExecutionWeight, ExtrinsicBaseWeight, RocksDbWeight, WEIGHT_PER_SECOND},
		IdentityFee, Weight,
	},
	StorageValue,
};
pub use frame_system::{Call as SystemCall, EnsureSigned};
pub use pallet_balances::Call as BalancesCall;
pub use pallet_timestamp::Call as TimestampCall;
use pallet_transaction_payment::{
	ConstFeeMultiplier, CurrencyAdapter as PaymentCurrencyAdapter, Multiplier,
};
#[cfg(any(feature = "std", test))]
pub use sp_runtime::BuildStorage;

/// An index to a block.
pub type BlockNumber = u32;

/// Alias to 512-bit hash when used in the context of a transaction signature on the chain.
pub type Signature = MultiSignature;

/// Some way of identifying an account on the chain. We intentionally make it equivalent
/// to the public key of our transaction signing scheme.
pub type AccountId = <<Signature as Verify>::Signer as IdentifyAccount>::AccountId;

/// Balance of an account.
pub type Balance = u128;

/// Index of a transaction in the chain.
pub type Index = u32;

/// A hash of some data used by the chain.
pub type Hash = sp_core::H256;

/// Opaque types. These are used by the CLI to instantiate machinery that don't need to know
/// the specifics of the runtime. They can then be made to be agnostic over specific formats
/// of data like extrinsics, allowing for them to continue syncing the network through upgrades
/// to even the core data structures.
pub mod opaque {
	use super::*;

	pub use sp_runtime::OpaqueExtrinsic as UncheckedExtrinsic;

	/// Opaque block header type.
	pub type Header = generic::Header<BlockNumber, BlakeTwo256>;
	/// Opaque block type.
	pub type Block = generic::Block<Header, UncheckedExtrinsic>;
	/// Opaque block identifier type.
	pub type BlockId = generic::BlockId<Block>;

	impl_opaque_keys! {
		pub struct SessionKeys {
			pub aura: Aura,
			pub grandpa: Grandpa,
		}
	}
}

// To learn more about runtime versioning, see:
// https://docs.substrate.io/main-docs/build/upgrade#runtime-versioning
#[sp_version::runtime_version]
pub const VERSION: RuntimeVersion = RuntimeVersion {
	spec_name: create_runtime_str!("sygma-substrate-pallet"),
	impl_name: create_runtime_str!("sygma-substrate-pallet"),
	authoring_version: 1,
	// The version of the runtime specification. A full node will not attempt to use its native
	//   runtime in substitute for the on-chain Wasm runtime unless all of `spec_name`,
	//   `spec_version`, and `authoring_version` are the same between Wasm and native.
	// This value is set to 100 to notify Polkadot-JS App (https://polkadot.js.org/apps) to use
	//   the compatible custom types.
	spec_version: 100,
	impl_version: 1,
	apis: RUNTIME_API_VERSIONS,
	transaction_version: 1,
	state_version: 1,
};

/// This determines the average expected block time that we are targeting.
/// Blocks will be produced at a minimum duration defined by `SLOT_DURATION`.
/// `SLOT_DURATION` is picked up by `pallet_timestamp` which is in turn picked
/// up by `pallet_aura` to implement `fn slot_duration()`.
///
/// Change this to adjust the block time.
pub const MILLISECS_PER_BLOCK: u64 = 6000;

// NOTE: Currently it is not possible to change the slot duration after the chain has started.
//       Attempting to do so will brick block production.
pub const SLOT_DURATION: u64 = MILLISECS_PER_BLOCK;

// Time is measured by number of blocks.
pub const MINUTES: BlockNumber = 60_000 / (MILLISECS_PER_BLOCK as BlockNumber);
pub const HOURS: BlockNumber = MINUTES * 60;
pub const DAYS: BlockNumber = HOURS * 24;

/// The version information used to identify this runtime when compiled natively.
#[cfg(feature = "std")]
pub fn native_version() -> NativeVersion {
	NativeVersion { runtime_version: VERSION, can_author_with: Default::default() }
}

const NORMAL_DISPATCH_RATIO: Perbill = Perbill::from_percent(75);

parameter_types! {
	pub const BlockHashCount: BlockNumber = 2400;
	pub const Version: RuntimeVersion = VERSION;
	/// We allow for 2 seconds of compute with a 6 second average block time.
	pub BlockWeights: frame_system::limits::BlockWeights =
		frame_system::limits::BlockWeights::with_sensible_defaults(
			(2u64 * WEIGHT_PER_SECOND).set_proof_size(u64::MAX),
			NORMAL_DISPATCH_RATIO,
	);
	pub BlockLength: frame_system::limits::BlockLength = frame_system::limits::BlockLength
		::max_with_normal_ratio(5 * 1024 * 1024, NORMAL_DISPATCH_RATIO);
	pub const SS58Prefix: u8 = 42;
}

// Configure FRAME pallets to include in runtime.

impl frame_system::Config for Runtime {
	/// The basic call filter to use in dispatchable.
	type BaseCallFilter = frame_support::traits::Everything;
	/// Block & extrinsics weights: base values and limits.
	type BlockWeights = BlockWeights;
	/// The maximum length of a block (in bytes).
	type BlockLength = BlockLength;
	/// The identifier used to distinguish between accounts.
	type AccountId = AccountId;
	/// The aggregated dispatch type that is available for extrinsics.
	type RuntimeCall = RuntimeCall;
	/// The lookup mechanism to get account ID from whatever is passed in dispatchers.
	type Lookup = AccountIdLookup<AccountId, ()>;
	/// The index type for storing how many extrinsics an account has signed.
	type Index = Index;
	/// The index type for blocks.
	type BlockNumber = BlockNumber;
	/// The type for hashing blocks and tries.
	type Hash = Hash;
	/// The hashing algorithm used.
	type Hashing = BlakeTwo256;
	/// The header type.
	type Header = generic::Header<BlockNumber, BlakeTwo256>;
	/// The ubiquitous event type.
	type RuntimeEvent = RuntimeEvent;
	/// The ubiquitous origin type.
	type RuntimeOrigin = RuntimeOrigin;
	/// Maximum number of block number to block hash mappings to keep (oldest pruned first).
	type BlockHashCount = BlockHashCount;
	/// The weight of database operations that the runtime can invoke.
	type DbWeight = RocksDbWeight;
	/// Version of the runtime.
	type Version = Version;
	/// Converts a module to the index of the module in `construct_runtime!`.
	///
	/// This type is being generated by `construct_runtime!`.
	type PalletInfo = PalletInfo;
	/// What to do if a new account is created.
	type OnNewAccount = ();
	/// What to do if an account is fully reaped from the system.
	type OnKilledAccount = ();
	/// The data to be stored in an account.
	type AccountData = pallet_balances::AccountData<Balance>;
	/// Weight information for the extrinsics of this pallet.
	type SystemWeightInfo = ();
	/// This is used as an identifier of the chain. 42 is the generic substrate prefix.
	type SS58Prefix = SS58Prefix;
	/// The set code logic, just the default since we're not a parachain.
	type OnSetCode = ();
	type MaxConsumers = frame_support::traits::ConstU32<16>;
}

impl pallet_randomness_collective_flip::Config for Runtime {}

impl pallet_aura::Config for Runtime {
	type AuthorityId = AuraId;
	type DisabledValidators = ();
	type MaxAuthorities = ConstU32<32>;
}

impl pallet_grandpa::Config for Runtime {
	type RuntimeEvent = RuntimeEvent;

	type KeyOwnerProofSystem = ();

	type KeyOwnerProof =
		<Self::KeyOwnerProofSystem as KeyOwnerProofSystem<(KeyTypeId, GrandpaId)>>::Proof;

	type KeyOwnerIdentification = <Self::KeyOwnerProofSystem as KeyOwnerProofSystem<(
		KeyTypeId,
		GrandpaId,
	)>>::IdentificationTuple;

	type HandleEquivocation = ();

	type WeightInfo = ();
	type MaxAuthorities = ConstU32<32>;
}

impl pallet_timestamp::Config for Runtime {
	/// A timestamp: milliseconds since the unix epoch.
	type Moment = u64;
	type OnTimestampSet = Aura;
	type MinimumPeriod = ConstU64<{ SLOT_DURATION / 2 }>;
	type WeightInfo = ();
}

/// Existential deposit.
pub const EXISTENTIAL_DEPOSIT: u128 = 500;

impl pallet_balances::Config for Runtime {
	type MaxLocks = ConstU32<50>;
	type MaxReserves = ();
	type ReserveIdentifier = [u8; 8];
	/// The type for recording an account's balance.
	type Balance = Balance;
	/// The ubiquitous event type.
	type RuntimeEvent = RuntimeEvent;
	type DustRemoval = ();
	type ExistentialDeposit = ConstU128<EXISTENTIAL_DEPOSIT>;
	type AccountStore = System;
	type WeightInfo = pallet_balances::weights::SubstrateWeight<Runtime>;
}

parameter_types! {
	pub FeeMultiplier: Multiplier = Multiplier::one();
}

impl pallet_transaction_payment::Config for Runtime {
	type RuntimeEvent = RuntimeEvent;
	type OnChargeTransaction = PaymentCurrencyAdapter<Balances, ()>;
	type OperationalFeeMultiplier = ConstU8<5>;
	type WeightToFee = IdentityFee<Balance>;
	type LengthToFee = IdentityFee<Balance>;
	type FeeMultiplierUpdate = ConstFeeMultiplier<FeeMultiplier>;
}

impl pallet_sudo::Config for Runtime {
	type RuntimeEvent = RuntimeEvent;
	type RuntimeCall = RuntimeCall;
}

parameter_types! {
	pub const ExistentialDeposit: Balance = 1;
	pub const UNIT: Balance = 1_000_000_000_000;
	pub const DOLLARS: Balance = UNIT::get();
	pub const CENTS: Balance = DOLLARS::get() / 100;
	pub const MILLICENTS: Balance = CENTS::get() / 1_000;
}

const fn deposit(items: u32, bytes: u32) -> Balance {
	items as Balance * 15 * CENTS::get() + (bytes as Balance) * CENTS::get()
}

// Configure the sygma protocol.
parameter_types! {
	pub const AssetDeposit: Balance = 10 * UNIT::get(); // 10 UNITS deposit to create fungible asset class
	pub const AssetAccountDeposit: Balance = DOLLARS::get();
	pub const ApprovalDeposit: Balance = ExistentialDeposit::get();
	pub const AssetsStringLimit: u32 = 50;
	/// Key = 32 bytes, Value = 36 bytes (32+1+1+1+1)
	// https://github.com/paritytech/substrate/blob/069917b/frame/assets/src/lib.rs#L257L271
	pub const MetadataDepositBase: Balance = deposit(1, 68);
	pub const MetadataDepositPerByte: Balance = deposit(0, 1);
	pub const ExecutiveBody: BodyId = BodyId::Executive;
}

pub type AssetId = u32;
impl pallet_assets::Config for Runtime {
	type RuntimeEvent = RuntimeEvent;
	type Balance = Balance;
	type AssetId = AssetId;
	type Currency = Balances;
	type CreateOrigin = AsEnsureOriginWithArg<EnsureSigned<AccountId>>;
	type ForceOrigin = frame_system::EnsureRoot<Self::AccountId>;
	type AssetDeposit = AssetDeposit;
	type AssetAccountDeposit = AssetAccountDeposit;
	type MetadataDepositBase = MetadataDepositBase;
	type MetadataDepositPerByte = MetadataDepositPerByte;
	type ApprovalDeposit = ApprovalDeposit;
	type StringLimit = AssetsStringLimit;
	type Freezer = ();
	type Extra = ();
	type WeightInfo = ();
}

parameter_types! {
	// Make sure put same value with `construct_runtime`
	pub const AccessSegregatorPalletIndex: u8 = 9;
	pub const FeeHandlerPalletIndex: u8 = 10;
	pub const BridgePalletIndex: u8 = 11;
	// RegisteredExtrinsics here registers all valid (pallet index, extrinsic_name) paris
	// make sure to update this when adding new access control extrinsic
	pub RegisteredExtrinsics: Vec<(u8, Vec<u8>)> = [
		(AccessSegregatorPalletIndex::get(), b"grant_access".to_vec()),
		(FeeHandlerPalletIndex::get(), b"set_fee".to_vec()),
		(BridgePalletIndex::get(), b"set_mpc_key".to_vec()),
		(BridgePalletIndex::get(), b"pause_bridge".to_vec()),
		(BridgePalletIndex::get(), b"unpause_bridge".to_vec()),
	].to_vec();
}

impl sygma_access_segregator::Config for Runtime {
	type RuntimeEvent = RuntimeEvent;
	type BridgeCommitteeOrigin = frame_system::EnsureRoot<Self::AccountId>;
	type PalletIndex = AccessSegregatorPalletIndex;
	type Extrinsics = RegisteredExtrinsics;
}

impl sygma_basic_feehandler::Config for Runtime {
	type RuntimeEvent = RuntimeEvent;
	type BridgeCommitteeOrigin = frame_system::EnsureRoot<Self::AccountId>;
	type PalletIndex = FeeHandlerPalletIndex;
}

// This address is defined in the substrate E2E test of sygma-relayer
const DEST_VERIFYING_CONTRACT_ADDRESS: &str = "6CdE2Cd82a4F8B74693Ff5e194c19CA08c2d1c68";

parameter_types! {
	// DestDomainID is the EVM chain domainID that runtime is bridging with
	pub DestDomainID: DomainID = 1;
	// TreasuryAccount is an substrate account and currently used for substrate -> EVM bridging fee collection
	pub TreasuryAccount: AccountId32 = AccountId32::new([100u8; 32]);
	// BridgeAccount is an account for holding transferred asset collection
	pub BridgeAccount: AccountId32 = AccountId32::new([101u8; 32]);
	// DestDomainID is the EVM chainID that runtime is bridging with
	pub DestChainID: ChainID = primitive_types::U256([1u64; 4]);
	// DestVerifyingContractAddress is a H160 address that is used in proposal signature verification, specifically EIP712 typed data
	// When relayers signing, this address will be included in the EIP712Domain
	// As long as the relayer and pallet configured with the same address, EIP712Domain should be recognized properly.
	pub DestVerifyingContractAddress: VerifyingContractAddress = primitive_types::H160::from_slice(DEST_VERIFYING_CONTRACT_ADDRESS.as_bytes());
	pub CheckingAccount: AccountId32 = AccountId32::new([102u8; 32]);
	pub RelayNetwork: NetworkId = NetworkId::Polkadot;
	pub AssetsPalletLocation: MultiLocation =
		PalletInstance(<Assets as PalletInfoAccess>::index() as u8).into();
	// NativeLocation is the representation of the current parachain's native asset location in substrate, it can be various on different parachains
	pub NativeLocation: MultiLocation = MultiLocation::here();
	// UsdcLocation is the representation of the USDC asset location in substrate
	// USDC is a foreign asset, and in our local testing env, it's being registered on Parachain 2004 with the following location
	pub UsdcLocation: MultiLocation = MultiLocation::new(
		1,
		X3(
			Parachain(2004),
			GeneralKey(b"sygma".to_vec().try_into().expect("less than length limit; qed")),
			GeneralKey(b"usdc".to_vec().try_into().expect("less than length limit; qed")),
		),
	);
	// NativeResourceId is the resourceID that mapping with the current parachain native asset
	pub NativeResourceId: ResourceId = hex_literal::hex!("1000000000000000000000000000000000000000000000000000000000000000");
	// UsdcResourceId is the resourceID that mapping with the foreign asset USDC
	pub UsdcResourceId: ResourceId = hex_literal::hex!("0000000000000000000000000000000000000000000000000000000000000000");
	// UsdcAssetId is the substrate assetID of USDC
	pub UsdcAssetId: AssetId = 0;
	// ResourcePairs is where all supported assets and their associated resourceID are binding
	pub ResourcePairs: Vec<(XcmAssetId, ResourceId)> = vec![(NativeLocation::get().into(), NativeResourceId::get()), (UsdcLocation::get().into(), UsdcResourceId::get())];
	// SygmaBridgePalletId is the palletID
	// this is used as the replacement of handler address in the ProposalExecution event
	pub const SygmaBridgePalletId: PalletId = PalletId(*b"sygma/01");
}

/// Type for specifying how a `MultiLocation` can be converted into an `AccountId`. This is used
/// when determining ownership of accounts for asset transacting and when attempting to use XCM
/// `Transact` in order to determine the dispatch Origin.
pub type LocationToAccountId = (
	// The parent (Relay-chain) origin converts to the parent `AccountId`.
	ParentIsPreset<AccountId32>,
	// Sibling parachain origins convert to AccountId via the `ParaId::into`.
	SiblingParachainConvertsVia<Sibling, AccountId32>,
	// Straight up local `AccountId32` origins just alias directly to `AccountId`.
	AccountId32Aliases<RelayNetwork, AccountId32>,
);

/// Means for transacting the native currency on this chain.
pub type CurrencyTransactor = CurrencyAdapter<
	// Use this currency:
	Balances,
	// Use this currency when it is a fungible asset matching the given location or name:
	IsConcrete<NativeLocation>,
	// Convert an XCM MultiLocation into a local account id:
	LocationToAccountId,
	// Our chain's account ID type (we can't get away without mentioning it explicitly):
	AccountId32,
	// We don't track any teleports of `Balances`.
	(),
>;

/// A simple Asset converter that extract the bingding relationship between AssetId and
/// MultiLocation, And convert Asset transfer amount to Balance
pub struct SimpleForeignAssetConverter(PhantomData<()>);

impl Convert<MultiLocation, AssetId> for SimpleForeignAssetConverter {
	fn convert_ref(id: impl Borrow<MultiLocation>) -> result::Result<AssetId, ()> {
		if &UsdcLocation::get() == id.borrow() {
			Ok(UsdcAssetId::get())
		} else {
			Err(())
		}
	}
	fn reverse_ref(what: impl Borrow<AssetId>) -> result::Result<MultiLocation, ()> {
		if *what.borrow() == UsdcAssetId::get() {
			Ok(UsdcLocation::get())
		} else {
			Err(())
		}
	}
}

impl MatchesFungibles<AssetId, Balance> for SimpleForeignAssetConverter {
	fn matches_fungibles(a: &MultiAsset) -> result::Result<(AssetId, Balance), ExecutionError> {
		match (&a.fun, &a.id) {
			(Fungible(ref amount), Concrete(ref id)) =>
				if id != &UsdcLocation::get() {
					Err(ExecutionError::AssetNotFound)
				} else {
					Ok((UsdcAssetId::get(), *amount))
				},
			_ => Err(ExecutionError::AssetNotFound),
		}
	}
}

/// Means for transacting assets besides the native currency on this chain.
pub type FungiblesTransactor = FungiblesAdapter<
	// Use this fungibles implementation:
	Assets,
	// Use this currency when it is a fungible asset matching the given location or name:
	SimpleForeignAssetConverter,
	// Convert an XCM MultiLocation into a local account id:
	LocationToAccountId,
	// Our chain's account ID type (we can't get away without mentioning it explicitly):
	AccountId32,
	// We only want to allow teleports of known assets. We use non-zero issuance as an indication
	// that this asset is known.
	parachains_common::impls::NonZeroIssuance<AccountId32, Assets>,
	// The account to use for tracking teleports.
	CheckingAccount,
>;
/// Means for transacting assets on this chain.
pub type AssetTransactors = (CurrencyTransactor, FungiblesTransactor);

pub struct ReserveChecker;
impl IsReserved for ReserveChecker {
	fn is_reserved(asset_id: &XcmAssetId) -> bool {
		asset_id == &NativeLocation::get().into()
	}
}

// Project can have it's own implementation to adapt their own spec design.
pub struct RecipientParser;
impl ExtractRecipient for RecipientParser {
	fn extract_recipient(dest: &MultiLocation) -> Option<Vec<u8>> {
		// For example, we force a dest location should be represented by following format.
		match (dest.parents, &dest.interior) {
			(0, Junctions::X1(GeneralKey(recipient))) => Some(recipient.to_vec()),
			_ => None,
		}
	}
}

impl sygma_bridge::Config for Runtime {
	type RuntimeEvent = RuntimeEvent;
	type BridgeCommitteeOrigin = frame_system::EnsureRoot<Self::AccountId>;
	type DestDomainID = DestDomainID;
	type TransferReserveAccount = BridgeAccount;
	type FeeReserveAccount = TreasuryAccount;
	type DestChainID = DestChainID;
	type DestVerifyingContractAddress = DestVerifyingContractAddress;
	type FeeHandler = sygma_basic_feehandler::BasicFeeHandlerImpl<Runtime>;
	type AssetTransactor = AssetTransactors;
	type ResourcePairs = ResourcePairs;
	type ReserveChecker = ReserveChecker;
	type ExtractRecipient = RecipientParser;
	type PalletId = SygmaBridgePalletId;
<<<<<<< HEAD
	type PauseStatus = sygma_bridge::PauseStatusImpl<Runtime>;
=======
	type PalletIndex = BridgePalletIndex;
>>>>>>> ea47cd57
}

// Create the runtime by composing the FRAME pallets that were previously configured.
construct_runtime!(
	pub struct Runtime
	where
		Block = Block,
		NodeBlock = opaque::Block,
		UncheckedExtrinsic = UncheckedExtrinsic,
	{
		System: frame_system,
		RandomnessCollectiveFlip: pallet_randomness_collective_flip,
		Timestamp: pallet_timestamp,
		Aura: pallet_aura,
		Grandpa: pallet_grandpa,
		Balances: pallet_balances,
		TransactionPayment: pallet_transaction_payment,
		Sudo: pallet_sudo,
		Assets: pallet_assets::{Pallet, Call, Storage, Event<T>} = 8,
		AccessSegregator: sygma_access_segregator::{Pallet, Call, Storage, Event<T>} = 9,
		SygmaBasicFeeHandler: sygma_basic_feehandler::{Pallet, Call, Storage, Event<T>} = 10,
		SygmaBridge: sygma_bridge::{Pallet, Call, Storage, Event<T>} = 11,
	}
);

/// The address format for describing accounts.
pub type Address = sp_runtime::MultiAddress<AccountId, ()>;
/// Block header type as expected by this runtime.
pub type Header = generic::Header<BlockNumber, BlakeTwo256>;
/// Block type as expected by this runtime.
pub type Block = generic::Block<Header, UncheckedExtrinsic>;
/// The SignedExtension to the basic transaction logic.
pub type SignedExtra = (
	frame_system::CheckNonZeroSender<Runtime>,
	frame_system::CheckSpecVersion<Runtime>,
	frame_system::CheckTxVersion<Runtime>,
	frame_system::CheckGenesis<Runtime>,
	frame_system::CheckEra<Runtime>,
	frame_system::CheckNonce<Runtime>,
	frame_system::CheckWeight<Runtime>,
	pallet_transaction_payment::ChargeTransactionPayment<Runtime>,
);

/// Unchecked extrinsic type as expected by this runtime.
pub type UncheckedExtrinsic =
	generic::UncheckedExtrinsic<Address, RuntimeCall, Signature, SignedExtra>;
/// The payload being signed in transactions.
pub type SignedPayload = generic::SignedPayload<RuntimeCall, SignedExtra>;
/// Executive: handles dispatch to the various modules.
pub type Executive = frame_executive::Executive<
	Runtime,
	Block,
	frame_system::ChainContext<Runtime>,
	Runtime,
	AllPalletsWithSystem,
>;

#[cfg(feature = "runtime-benchmarks")]
#[macro_use]
extern crate frame_benchmarking;
extern crate alloc;

#[cfg(feature = "runtime-benchmarks")]
mod benches {
	define_benchmarks!(
		[frame_benchmarking, BaselineBench::<Runtime>]
		[frame_system, SystemBench::<Runtime>]
		[pallet_balances, Balances]
		[pallet_timestamp, Timestamp]
		[pallet_template, TemplateModule]
	);
}

impl_runtime_apis! {
	impl sp_api::Core<Block> for Runtime {
		fn version() -> RuntimeVersion {
			VERSION
		}

		fn execute_block(block: Block) {
			Executive::execute_block(block);
		}

		fn initialize_block(header: &<Block as BlockT>::Header) {
			Executive::initialize_block(header)
		}
	}

	impl sp_api::Metadata<Block> for Runtime {
		fn metadata() -> OpaqueMetadata {
			OpaqueMetadata::new(Runtime::metadata().into())
		}
	}

	impl sp_block_builder::BlockBuilder<Block> for Runtime {
		fn apply_extrinsic(extrinsic: <Block as BlockT>::Extrinsic) -> ApplyExtrinsicResult {
			Executive::apply_extrinsic(extrinsic)
		}

		fn finalize_block() -> <Block as BlockT>::Header {
			Executive::finalize_block()
		}

		fn inherent_extrinsics(data: sp_inherents::InherentData) -> Vec<<Block as BlockT>::Extrinsic> {
			data.create_extrinsics()
		}

		fn check_inherents(
			block: Block,
			data: sp_inherents::InherentData,
		) -> sp_inherents::CheckInherentsResult {
			data.check_extrinsics(&block)
		}
	}

	impl sp_transaction_pool::runtime_api::TaggedTransactionQueue<Block> for Runtime {
		fn validate_transaction(
			source: TransactionSource,
			tx: <Block as BlockT>::Extrinsic,
			block_hash: <Block as BlockT>::Hash,
		) -> TransactionValidity {
			Executive::validate_transaction(source, tx, block_hash)
		}
	}

	impl sp_offchain::OffchainWorkerApi<Block> for Runtime {
		fn offchain_worker(header: &<Block as BlockT>::Header) {
			Executive::offchain_worker(header)
		}
	}

	impl sp_consensus_aura::AuraApi<Block, AuraId> for Runtime {
		fn slot_duration() -> sp_consensus_aura::SlotDuration {
			sp_consensus_aura::SlotDuration::from_millis(Aura::slot_duration())
		}

		fn authorities() -> Vec<AuraId> {
			Aura::authorities().into_inner()
		}
	}

	impl sp_session::SessionKeys<Block> for Runtime {
		fn generate_session_keys(seed: Option<Vec<u8>>) -> Vec<u8> {
			opaque::SessionKeys::generate(seed)
		}

		fn decode_session_keys(
			encoded: Vec<u8>,
		) -> Option<Vec<(Vec<u8>, KeyTypeId)>> {
			opaque::SessionKeys::decode_into_raw_public_keys(&encoded)
		}
	}

	impl fg_primitives::GrandpaApi<Block> for Runtime {
		fn grandpa_authorities() -> GrandpaAuthorityList {
			Grandpa::grandpa_authorities()
		}

		fn current_set_id() -> fg_primitives::SetId {
			Grandpa::current_set_id()
		}

		fn submit_report_equivocation_unsigned_extrinsic(
			_equivocation_proof: fg_primitives::EquivocationProof<
				<Block as BlockT>::Hash,
				NumberFor<Block>,
			>,
			_key_owner_proof: fg_primitives::OpaqueKeyOwnershipProof,
		) -> Option<()> {
			None
		}

		fn generate_key_ownership_proof(
			_set_id: fg_primitives::SetId,
			_authority_id: GrandpaId,
		) -> Option<fg_primitives::OpaqueKeyOwnershipProof> {
			// NOTE: this is the only implementation possible since we've
			// defined our key owner proof type as a bottom type (i.e. a type
			// with no values).
			None
		}
	}

	impl frame_system_rpc_runtime_api::AccountNonceApi<Block, AccountId, Index> for Runtime {
		fn account_nonce(account: AccountId) -> Index {
			System::account_nonce(account)
		}
	}

	impl pallet_transaction_payment_rpc_runtime_api::TransactionPaymentApi<Block, Balance> for Runtime {
		fn query_info(
			uxt: <Block as BlockT>::Extrinsic,
			len: u32,
		) -> pallet_transaction_payment_rpc_runtime_api::RuntimeDispatchInfo<Balance> {
			TransactionPayment::query_info(uxt, len)
		}
		fn query_fee_details(
			uxt: <Block as BlockT>::Extrinsic,
			len: u32,
		) -> pallet_transaction_payment::FeeDetails<Balance> {
			TransactionPayment::query_fee_details(uxt, len)
		}
	}

	impl pallet_transaction_payment_rpc_runtime_api::TransactionPaymentCallApi<Block, Balance, RuntimeCall>
		for Runtime
	{
		fn query_call_info(
			call: RuntimeCall,
			len: u32,
		) -> pallet_transaction_payment::RuntimeDispatchInfo<Balance> {
			TransactionPayment::query_call_info(call, len)
		}
		fn query_call_fee_details(
			call: RuntimeCall,
			len: u32,
		) -> pallet_transaction_payment::FeeDetails<Balance> {
			TransactionPayment::query_call_fee_details(call, len)
		}
	}

	#[cfg(feature = "runtime-benchmarks")]
	impl frame_benchmarking::Benchmark<Block> for Runtime {
		fn benchmark_metadata(extra: bool) -> (
			Vec<frame_benchmarking::BenchmarkList>,
			Vec<frame_support::traits::StorageInfo>,
		) {
			use frame_benchmarking::{baseline, Benchmarking, BenchmarkList};
			use frame_support::traits::StorageInfoTrait;
			use frame_system_benchmarking::Pallet as SystemBench;
			use baseline::Pallet as BaselineBench;

			let mut list = Vec::<BenchmarkList>::new();
			list_benchmarks!(list, extra);

			let storage_info = AllPalletsWithSystem::storage_info();

			(list, storage_info)
		}

		fn dispatch_benchmark(
			config: frame_benchmarking::BenchmarkConfig
		) -> Result<Vec<frame_benchmarking::BenchmarkBatch>, sp_runtime::RuntimeString> {
			use frame_benchmarking::{baseline, Benchmarking, BenchmarkBatch, TrackedStorageKey};

			use frame_system_benchmarking::Pallet as SystemBench;
			use baseline::Pallet as BaselineBench;

			impl frame_system_benchmarking::Config for Runtime {}
			impl baseline::Config for Runtime {}

			use frame_support::traits::WhitelistedStorageKeys;
			let whitelist: Vec<TrackedStorageKey> = AllPalletsWithSystem::whitelisted_storage_keys();

			let mut batches = Vec::<BenchmarkBatch>::new();
			let params = (&config, &whitelist);
			add_benchmarks!(params, batches);

			Ok(batches)
		}
	}

	#[cfg(feature = "try-runtime")]
	impl frame_try_runtime::TryRuntime<Block> for Runtime {
		fn on_runtime_upgrade() -> (Weight, Weight) {
			// NOTE: intentional unwrap: we don't want to propagate the error backwards, and want to
			// have a backtrace here. If any of the pre/post migration checks fail, we shall stop
			// right here and right now.
			let weight = Executive::try_runtime_upgrade().unwrap();
			(weight, BlockWeights::get().max_block)
		}

		fn execute_block(
			block: Block,
			state_root_check: bool,
			select: frame_try_runtime::TryStateSelect
		) -> Weight {
			// NOTE: intentional unwrap: we don't want to propagate the error backwards, and want to
			// have a backtrace here.
			Executive::try_execute_block(block, state_root_check, select).expect("execute-block failed")
		}
	}
}

#[cfg(test)]
mod tests {
	use super::*;
	use frame_support::traits::WhitelistedStorageKeys;
	use sp_core::hexdisplay::HexDisplay;
	use std::collections::HashSet;

	#[test]
	fn check_whitelist() {
		let whitelist: HashSet<String> = AllPalletsWithSystem::whitelisted_storage_keys()
			.iter()
			.map(|e| HexDisplay::from(&e.key).to_string())
			.collect();

		// Block Number
		assert!(
			whitelist.contains("26aa394eea5630e07c48ae0c9558cef702a5c1b19ab7a04f536c519aca4983ac")
		);
		// Total Issuance
		assert!(
			whitelist.contains("c2261276cc9d1f8598ea4b6a74b15c2f57c875e4cff74148e4628f264b974c80")
		);
		// Execution Phase
		assert!(
			whitelist.contains("26aa394eea5630e07c48ae0c9558cef7ff553b5a9862a516939d82b3d3d8661a")
		);
		// Event Count
		assert!(
			whitelist.contains("26aa394eea5630e07c48ae0c9558cef70a98fdbe9ce6c55837576c60c7af3850")
		);
		// System Events
		assert!(
			whitelist.contains("26aa394eea5630e07c48ae0c9558cef780d41e5e16056765bc8461851072c9d7")
		);
	}
}<|MERGE_RESOLUTION|>--- conflicted
+++ resolved
@@ -517,11 +517,8 @@
 	type ReserveChecker = ReserveChecker;
 	type ExtractRecipient = RecipientParser;
 	type PalletId = SygmaBridgePalletId;
-<<<<<<< HEAD
 	type PauseStatus = sygma_bridge::PauseStatusImpl<Runtime>;
-=======
 	type PalletIndex = BridgePalletIndex;
->>>>>>> ea47cd57
 }
 
 // Create the runtime by composing the FRAME pallets that were previously configured.
