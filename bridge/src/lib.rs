--- conflicted
+++ resolved
@@ -348,7 +348,7 @@
 				sender = who;
 			}
 			// make sure MPC address is set up
-			ensure!(!MpcAdd::<T>::get().is_clear(), Error::<T>::MissingMpcAddress);
+			ensure!(!MpcAddr::<T>::get().is_clear(), Error::<T>::MissingMpcAddress);
 
 			DestDomainIds::<T>::insert(dest_domain_id, true);
 			DestChainIds::<T>::insert(dest_domain_id, dest_chain_id);
@@ -385,7 +385,7 @@
 				sender = who;
 			}
 			// make sure MPC address is set up
-			ensure!(!MpcAdd::<T>::get().is_clear(), Error::<T>::MissingMpcAddress);
+			ensure!(!MpcAddr::<T>::get().is_clear(), Error::<T>::MissingMpcAddress);
 
 			ensure!(
 				DestDomainIds::<T>::get(dest_domain_id) &&
@@ -418,11 +418,7 @@
 		) -> DispatchResult {
 			let sender = ensure_signed(origin)?;
 
-<<<<<<< HEAD
 			ensure!(!MpcAddr::<T>::get().is_clear(), Error::<T>::MissingMpcAddress);
-			ensure!(!IsPaused::<T>::get(), Error::<T>::BridgePaused);
-=======
-			ensure!(!MpcAdd::<T>::get().is_clear(), Error::<T>::MissingMpcAddress);
 
 			// Extract dest (MultiLocation) to get corresponding dest domainID and Ethereum
 			// recipient address
@@ -432,7 +428,6 @@
 			ensure!(DestDomainIds::<T>::get(dest_domain_id), Error::<T>::DestDomainNotSupported);
 
 			ensure!(!IsPaused::<T>::get(dest_domain_id), Error::<T>::BridgePaused);
->>>>>>> f8926024
 
 			// Extract asset (MultiAsset) to get corresponding ResourceId, transfer amount and the
 			// transfer type
@@ -506,14 +501,9 @@
 		) -> DispatchResult {
 			let sender = ensure_signed(origin)?;
 
-<<<<<<< HEAD
 			ensure!(!MpcAddr::<T>::get().is_clear(), Error::<T>::MissingMpcAddress);
-			ensure!(!IsPaused::<T>::get(), Error::<T>::BridgePaused);
-=======
-			ensure!(!MpcAdd::<T>::get().is_clear(), Error::<T>::MissingMpcAddress);
 			ensure!(DestDomainIds::<T>::get(dest_domain_id), Error::<T>::DestDomainNotSupported);
 			ensure!(!IsPaused::<T>::get(dest_domain_id), Error::<T>::BridgePaused);
->>>>>>> f8926024
 
 			// Emit retry event
 			Self::deposit_event(Event::<T>::Retry {
@@ -533,13 +523,8 @@
 			signature: Vec<u8>,
 		) -> DispatchResult {
 			// Check MPC address and bridge status
-<<<<<<< HEAD
 			ensure!(!MpcAddr::<T>::get().is_clear(), Error::<T>::MissingMpcAddress);
-			ensure!(!IsPaused::<T>::get(), Error::<T>::BridgePaused);
-=======
-			ensure!(!MpcAdd::<T>::get().is_clear(), Error::<T>::MissingMpcAddress);
-
->>>>>>> f8926024
+
 			// Verify MPC signature
 			ensure!(
 				Self::verify_by_mpc_address(&proposals, signature),
@@ -811,16 +796,11 @@
 	#[cfg(test)]
 	mod test {
 		use crate as bridge;
-<<<<<<< HEAD
-		use crate::{Event as SygmaBridgeEvent, IsPaused, MpcAddr, Proposal};
-		use alloc::string::String;
-=======
 		use crate::{
-			DestChainIds, DestDomainIds, Error, Event as SygmaBridgeEvent, IsPaused, MpcAdd,
+			DestChainIds, DestDomainIds, Error, Event as SygmaBridgeEvent, IsPaused, MpcAddr,
 			Proposal,
 		};
 		use alloc::vec;
->>>>>>> f8926024
 		use bridge::mock::{
 			assert_events, new_test_ext, AccessSegregator, Assets, Balances, BridgeAccount,
 			BridgePalletIndex, NativeLocation, NativeResourceId, Runtime, RuntimeEvent,
@@ -885,17 +865,13 @@
 
 				// set mpc address to test_key_a
 				assert_ok!(SygmaBridge::set_mpc_address(Origin::root(), test_mpc_addr_a));
-<<<<<<< HEAD
 				assert_eq!(MpcAddr::<Runtime>::get(), test_mpc_addr_a);
-=======
-				assert_eq!(MpcAdd::<Runtime>::get(), test_mpc_addr_a);
 				// register domain
 				assert_ok!(SygmaBridge::register_domain(
 					Origin::root(),
 					DEST_DOMAIN_ID,
 					U256::from(1)
 				));
->>>>>>> f8926024
 
 				// pause bridge again, should be ok
 				assert_ok!(SygmaBridge::pause_bridge(Origin::root(), DEST_DOMAIN_ID));
@@ -937,11 +913,7 @@
 
 				// set mpc address to test_key_a and pause bridge
 				assert_ok!(SygmaBridge::set_mpc_address(Origin::root(), test_mpc_addr_a));
-<<<<<<< HEAD
 				assert_eq!(MpcAddr::<Runtime>::get(), test_mpc_addr_a);
-				assert_ok!(SygmaBridge::pause_bridge(Origin::root()));
-=======
-				assert_eq!(MpcAdd::<Runtime>::get(), test_mpc_addr_a);
 				// register domain
 				assert_ok!(SygmaBridge::register_domain(
 					Origin::root(),
@@ -950,7 +922,6 @@
 				));
 
 				assert_ok!(SygmaBridge::pause_bridge(Origin::root(), DEST_DOMAIN_ID));
->>>>>>> f8926024
 				assert_events(vec![RuntimeEvent::SygmaBridge(SygmaBridgeEvent::BridgePaused {
 					dest_domain_id: DEST_DOMAIN_ID,
 				})]);
@@ -1584,17 +1555,13 @@
 				let (pair, _): (ecdsa::Pair, _) = Pair::generate();
 				let test_mpc_addr: MpcAddress = MpcAddress(pair.public().to_eth_address().unwrap());
 				assert_ok!(SygmaBridge::set_mpc_address(Origin::root(), test_mpc_addr));
-<<<<<<< HEAD
 				assert_eq!(MpcAddr::<Runtime>::get(), test_mpc_addr);
-=======
-				assert_eq!(MpcAdd::<Runtime>::get(), test_mpc_addr);
 				// register domain
 				assert_ok!(SygmaBridge::register_domain(
 					Origin::root(),
 					DEST_DOMAIN_ID,
 					U256::from(1)
 				));
->>>>>>> f8926024
 
 				// Generate an evil key
 				let (evil_pair, _): (ecdsa::Pair, _) = Pair::generate();
