--- conflicted
+++ resolved
@@ -1948,17 +1948,6 @@
 		}
 
 		#[test]
-<<<<<<< HEAD
-		fn proposal_execution_should_work_abc() {
-			new_test_ext().execute_with(|| {
-				// set mpc address to generated keypair's address
-				let (pair, _): (ecdsa::Pair, _) = Pair::generate();
-				let test_mpc_addr: MpcAddress = MpcAddress(pair.public().to_eth_address().unwrap());
-				println!("mpc address: {:?}", primitive_types::H160::from_slice(&test_mpc_addr.0));
-
-				assert_ok!(SygmaBridge::set_mpc_address(Origin::root(), test_mpc_addr));
-				assert_eq!(MpcAddr::<Runtime>::get(), test_mpc_addr);
-=======
 		fn deposit_with_decimal_converter() {
 			new_test_ext().execute_with(|| {
 				let test_mpc_addr: MpcAddress = MpcAddress([1u8; 20]);
@@ -2205,17 +2194,12 @@
 				let test_mpc_addr: MpcAddress = MpcAddress(pair.public().to_eth_address().unwrap());
 				// set mpc address
 				assert_ok!(SygmaBridge::set_mpc_address(Origin::root(), test_mpc_addr));
->>>>>>> 9dddcd77
 				// register domain
 				assert_ok!(SygmaBridge::register_domain(
 					Origin::root(),
 					DEST_DOMAIN_ID,
 					U256::from(1)
 				));
-<<<<<<< HEAD
-
-				// Register foreign asset (USDC) with asset id 0
-=======
 				let fee = 1_000_000_000_000u128; // 1 token in 12 decimals
 				let init_deposit = 10_000_000_000_000u128; // 12 token in 12 decimal
 				assert_ok!(SygmaBasicFeeHandler::set_fee(
@@ -2280,48 +2264,20 @@
 
 				// proposal for bridging usdc asset to alice(usdc asset is 18 decimal)
 				// Register foreign asset (usdc) with asset id 0
->>>>>>> 9dddcd77
 				assert_ok!(<pallet_assets::pallet::Pallet<Runtime> as FungibleCerate<
 					<Runtime as frame_system::Config>::AccountId,
 				>>::create(UsdcAssetId::get(), ASSET_OWNER, true, 1,));
 
-<<<<<<< HEAD
-				let amount = 10_000_000_000_000; // 10
-				let valid_usdc_transfer_proposal = Proposal {
-					origin_domain_id: DEST_DOMAIN_ID,
-					deposit_nonce: 0,
-					resource_id: UsdcResourceId::get(),
-					data: SygmaBridge::create_deposit_data(
-						amount,
-=======
 				let p_usdc = Proposal {
 					origin_domain_id: 1,
 					deposit_nonce: 2,
 					resource_id: UsdcResourceId::get(),
 					data: SygmaBridge::create_deposit_data(
 						bridge_amount,
->>>>>>> 9dddcd77
 						MultiLocation::new(0, X1(AccountId32 { network: Any, id: ALICE.into() }))
 							.encode(),
 					),
 				};
-<<<<<<< HEAD
-				println!("proposal: {:?}", valid_usdc_transfer_proposal);
-				let proposals = vec![
-					valid_usdc_transfer_proposal,
-				];
-				println!("proposal list: {:?}", proposals.as_slice());
-
-				let final_message = SygmaBridge::construct_ecdsa_signing_proposals_data(&proposals);
-				let proposals_with_valid_signature = pair.sign_prehashed(&final_message);
-				println!("signature: {:?}", proposals_with_valid_signature.0);
-				assert_ok!(SygmaBridge::execute_proposal(
-					Origin::signed(ALICE),
-					proposals,
-					proposals_with_valid_signature.encode(),
-				));
-				assert_eq!(Assets::balance(UsdcAssetId::get(), &ALICE), amount);
-=======
 				let proposals_usdc = vec![p_usdc];
 				let final_message_usdc =
 					SygmaBridge::construct_ecdsa_signing_proposals_data(&proposals_usdc);
@@ -2388,7 +2344,7 @@
 
 				// extreme small amount edge case
 				let extreme_small_bridge_amount = 100_000; // 0.000000000000100000 native asset with 18 decimals
-										   // proposal for bridging native asset to alice(native asset is 12 decimal)
+				// proposal for bridging native asset to alice(native asset is 12 decimal)
 				let p_native_extreme = Proposal {
 					origin_domain_id: 1,
 					resource_id: NativeResourceId::get(),
@@ -2423,7 +2379,6 @@
 						deposit_nonce: 4,
 					},
 				)]);
->>>>>>> 9dddcd77
 			})
 		}
 	}
