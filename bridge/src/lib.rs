#![cfg_attr(not(feature = "std"), no_std)]

#[cfg(test)]
mod mock;

pub use self::pallet::*;

#[allow(unused_variables)]
#[allow(clippy::large_enum_variant)]
#[frame_support::pallet]
pub mod pallet {
	use codec::{Decode, Encode};
	use frame_support::{
		dispatch::DispatchResult, pallet_prelude::*, traits::StorageVersion, transactional,
	};
	use frame_system::pallet_prelude::*;
	use scale_info::TypeInfo;
	use sp_core::{hash::H256, U256};
	use sp_runtime::RuntimeDebug;
	use sp_std::{convert::From, vec, vec::Vec};
	use sygma_traits::{DepositNonce, DomainID, FeeHandler, ResourceId};
	use xcm::latest::{prelude::*, MultiLocation};
	use xcm_executor::traits::TransactAsset;

	#[allow(dead_code)]
	const LOG_TARGET: &str = "runtime::sygmabridge";
	const STORAGE_VERSION: StorageVersion = StorageVersion::new(0);

	#[derive(PartialEq, Eq, Clone, Encode, Decode, TypeInfo, RuntimeDebug)]
	pub struct Proposal {
		origin_domain_id: DomainID,
		deposit_nonce: DepositNonce,
		resource_id: ResourceId,
		data: Vec<u8>,
	}

	#[pallet::pallet]
	#[pallet::generate_store(pub(super) trait Store)]
	#[pallet::storage_version(STORAGE_VERSION)]
	#[pallet::without_storage_info]
	pub struct Pallet<T>(_);

	#[pallet::config]
	pub trait Config: frame_system::Config {
		type RuntimeEvent: From<Event<Self>> + IsType<<Self as frame_system::Config>::RuntimeEvent>;

		/// Origin used to administer the pallet
		type BridgeCommitteeOrigin: EnsureOrigin<Self::RuntimeOrigin>;

		/// The identifier for this chain.
		/// This must be unique and must not collide with existing IDs within a set of bridged
		/// chains.
		#[pallet::constant]
		type DestDomainID: Get<DomainID>;

		/// Bridge transfer reserve account
		#[pallet::constant]
		type TransferReserveAccount: Get<Self::AccountId>;

		/// Fee reserve account
		#[pallet::constant]
		type FeeReserveAccount: Get<Self::AccountId>;

		/// Fee information getter
		type FeeHandler: FeeHandler;

		/// Implementation of withdraw and deposit an asset.
		type AssetTransactor: TransactAsset;

		/// AssetId and ResourceId pairs
		type ResourcePairs: Get<Vec<(AssetId, ResourceId)>>;
	}

	#[allow(dead_code)]
	#[pallet::event]
	#[pallet::generate_deposit(pub(super) fn deposit_event)]
	pub enum Event<T: Config> {
		/// When initial bridge transfer send to dest domain
		/// args: [dest_domain_id, resource_id, deposit_nonce, sender, deposit_data,
		/// handler_reponse]
		Deposit(DomainID, ResourceId, DepositNonce, T::AccountId, Vec<u8>, Vec<u8>),
		/// When user is going to retry a bridge transfer
		/// args: [tx_hash]
		Retry(H256),
	}

	#[pallet::error]
	pub enum Error<T> {
		/// Protected operation, must be performed by relayer
		BadMpcSignature,
		/// MPC key not set
		MissingMpcKey,
<<<<<<< HEAD
		/// Bridge is paused
		BridgePaused,
		/// Bridge is unpaused
		BridgeUnpaused,
=======
		/// MPC key can not be updated
		MpcKeyNotUpdatable,
>>>>>>> 0dfecd56
		/// Fee config option missing
		MissingFeeConfig,
		/// Asset not bound to a resource id
		AssetNotBound,
		/// Proposal has either failed or succeeded
		ProposalAlreadyComplete,
		/// Transactor operation failed
		TransactorFailed,
		/// Function unimplemented
		Unimplemented,
	}

	/// Deposit counter of dest domain
	#[pallet::storage]
	#[pallet::getter(fn dest_counts)]
	pub type DepositCounts<T> = StorageValue<_, DepositNonce, ValueQuery>;

	/// Bridge Pause indicator
	#[pallet::storage]
	#[pallet::getter(fn is_paused)]
	pub type IsPaused<T> = StorageValue<_, bool, ValueQuery>;

	/// Pre-set MPC public key
	#[pallet::storage]
	#[pallet::getter(fn mpc_key)]
	pub type MpcKey<T> = StorageValue<_, [u8; 32]>;

	/// Mark whether a deposit nonce was used. Used to mark execution status of a proposal.
	#[pallet::storage]
	#[pallet::getter(fn mpc_keys)]
	pub type UsedNonces<T: Config> =
		StorageDoubleMap<_, Twox64Concat, DomainID, Twox64Concat, U256, U256>;

	#[pallet::call]
	impl<T: Config> Pallet<T>
	where
		<T as frame_system::Config>::AccountId: From<[u8; 32]> + Into<[u8; 32]>,
	{
		/// Pause bridge, this would lead to bridge transfer failure before it being unpaused.
		#[pallet::weight(195_000_000)]
		pub fn pause_bridge(origin: OriginFor<T>, _id: DomainID) -> DispatchResult {
			// Ensure bridge committee
			T::BridgeCommitteeOrigin::ensure_origin(origin)?;

			// make sure MPC key is set up
			ensure!(MpcKey::<T>::get() != None, Error::<T>::MissingMpcKey);

			// make sure the current status is unpaused
			ensure!(IsPaused::<T>::get() == false, Error::<T>::BridgePaused);

			// Mark as paused
			IsPaused::<T>::set(true);
			Ok(())
		}

		/// Unpause bridge.
		#[pallet::weight(195_000_000)]
		pub fn unpause_bridge(origin: OriginFor<T>, _id: DomainID) -> DispatchResult {
			// Ensure bridge committee
			T::BridgeCommitteeOrigin::ensure_origin(origin)?;

			// make sure MPC key is set up
			ensure!(MpcKey::<T>::get() != None, Error::<T>::MissingMpcKey);

			// make sure the current status is paused
			ensure!(IsPaused::<T>::get() == true, Error::<T>::BridgeUnpaused);

			// Mark as unpaused
			IsPaused::<T>::set(false);
			Ok(())
		}

		/// Mark an ECDSA public key as a MPC account.
		#[pallet::weight(195_000_000)]
		pub fn set_mpc_key(origin: OriginFor<T>, _key: [u8; 32]) -> DispatchResult {
			// Ensure bridge committee
			T::BridgeCommitteeOrigin::ensure_origin(origin)?;

			ensure!(MpcKey::<T>::get().is_none(), Error::<T>::MpcKeyNotUpdatable);

			// Set MPC account public key
			MpcKey::<T>::set(Some(_key));
			Ok(())
		}

		/// Initiates a transfer.
		#[pallet::weight(195_000_000)]
		#[transactional]
		pub fn deposit(
			_origin: OriginFor<T>,
			_asset: MultiAsset,
			_dest: MultiLocation,
		) -> DispatchResult {
			// Asset transactor

			// Extract asset (MultiAsset) to get corresponding ResourceId

			// Extract dest (MultiLocation) to get corresponding DomainId and Etheruem address

			// Handle asset with Transactor, potential examples:
			// T::Transactor::withdraw_asset(fee + amount, sender_location);
			// T::Transactor::deposit_asset(fee, T::FeeReserveAccount::get().into());
			// T::Transactor::deposit_asset(amount, T::TransferReserveAccount::get().into());

			// Bump deposit nonce

			// Emit Deposit event

			Err(Error::<T>::Unimplemented.into())
		}

		/// This method is used to trigger the process for retrying failed deposits on the MPC side.
		#[pallet::weight(195_000_000)]
		#[transactional]
		pub fn retry(_origin: OriginFor<T>, hash: H256) -> DispatchResult {
			// Emit retry event
			// For clippy happy
			Self::deposit_event(Event::<T>::Retry(hash));
			Err(Error::<T>::Unimplemented.into())
		}

		/// Executes a batch of deposit proposals (only if signature is signed by MPC).
		#[pallet::weight(195_000_000)]
		#[transactional]
		pub fn execute_proposal(
			_origin: OriginFor<T>,
			_proposals: Vec<Proposal>,
			_signature: Vec<u8>,
		) -> DispatchResult {
			// Verify MPC signature

			// Parse proposal

			// Extract ResourceId from proposal data to get corresponding asset (MultiAsset)

			// Extract Receipt from proposal data to get corresponding location (MultiLocation)

			// Handle asset with Transactor

			// Update proposal status

			Err(Error::<T>::Unimplemented.into())
		}
	}

	impl<T: Config> Pallet<T>
	where
		<T as frame_system::Config>::AccountId: From<[u8; 32]> + Into<[u8; 32]>,
	{
		/// Verifies that proposal data is signed by MPC address.
		#[allow(dead_code)]
		fn verify(_proposals: Vec<Proposal>, _signature: Vec<u8>) -> bool {
			false
		}
	}

	#[cfg(test)]
	mod test {
		use crate as bridge;
		use crate::{IsPaused, MpcKey};
		use bridge::mock::{new_test_ext, Runtime, RuntimeOrigin as Origin, SygmaBridge, ALICE};
		use frame_support::{assert_noop, assert_ok, sp_runtime::traits::BadOrigin};

		#[test]
		fn set_mpc_key() {
			new_test_ext().execute_with(|| {
				let test_mpc_key_a: [u8; 32] = [1; 32];
				let test_mpc_key_b: [u8; 32] = [2; 32];

				// TODO: remove
				assert_eq!(IsPaused::<Runtime>::get(), false);
				// IsPaused::<Runtime>::set(false);
				// assert_eq!(IsPaused::<Runtime>::get(), false);

				// set to test_ket_a
				assert_ok!(SygmaBridge::set_mpc_key(Origin::root(), test_mpc_key_a));
				assert_eq!(MpcKey::<Runtime>::get().unwrap(), test_mpc_key_a);

				// set to test_ket_b: should be MpcKeyNotUpdatable error
				assert_noop!(
					SygmaBridge::set_mpc_key(Origin::root(), test_mpc_key_b),
					bridge::Error::<Runtime>::MpcKeyNotUpdatable
				);

				// permission test: unauthorized account should not be able to set mpc key
				let unauthorized_account = Origin::from(Some(ALICE));
				assert_noop!(
					SygmaBridge::set_mpc_key(unauthorized_account, test_mpc_key_a),
					BadOrigin
				);
				assert_eq!(MpcKey::<Runtime>::get().unwrap(), test_mpc_key_a);
			})
		}
	}
}<|MERGE_RESOLUTION|>--- conflicted
+++ resolved
@@ -90,15 +90,14 @@
 		BadMpcSignature,
 		/// MPC key not set
 		MissingMpcKey,
-<<<<<<< HEAD
+		/// MPC key can not be updated
+		MpcKeyNotUpdatable,
 		/// Bridge is paused
 		BridgePaused,
+		/// Bridge not recognized
+		BridgeNotRecognized,
 		/// Bridge is unpaused
 		BridgeUnpaused,
-=======
-		/// MPC key can not be updated
-		MpcKeyNotUpdatable,
->>>>>>> 0dfecd56
 		/// Fee config option missing
 		MissingFeeConfig,
 		/// Asset not bound to a resource id
@@ -119,7 +118,7 @@
 	/// Bridge Pause indicator
 	#[pallet::storage]
 	#[pallet::getter(fn is_paused)]
-	pub type IsPaused<T> = StorageValue<_, bool, ValueQuery>;
+	pub type IsPaused<T> = StorageMap<_, Twox64Concat, DomainID, bool>;
 
 	/// Pre-set MPC public key
 	#[pallet::storage]
@@ -138,19 +137,17 @@
 		<T as frame_system::Config>::AccountId: From<[u8; 32]> + Into<[u8; 32]>,
 	{
 		/// Pause bridge, this would lead to bridge transfer failure before it being unpaused.
+		/// If given DomainID bridge not exists yet, this method will initial it as paused
 		#[pallet::weight(195_000_000)]
 		pub fn pause_bridge(origin: OriginFor<T>, _id: DomainID) -> DispatchResult {
 			// Ensure bridge committee
 			T::BridgeCommitteeOrigin::ensure_origin(origin)?;
 
 			// make sure MPC key is set up
-			ensure!(MpcKey::<T>::get() != None, Error::<T>::MissingMpcKey);
-
-			// make sure the current status is unpaused
-			ensure!(IsPaused::<T>::get() == false, Error::<T>::BridgePaused);
+			ensure!(MpcKey::<T>::get().is_some(), Error::<T>::MissingMpcKey);
 
 			// Mark as paused
-			IsPaused::<T>::set(true);
+			IsPaused::<T>::set(_id, Option::from(true));
 			Ok(())
 		}
 
@@ -161,13 +158,14 @@
 			T::BridgeCommitteeOrigin::ensure_origin(origin)?;
 
 			// make sure MPC key is set up
-			ensure!(MpcKey::<T>::get() != None, Error::<T>::MissingMpcKey);
+			ensure!(MpcKey::<T>::get().is_some(), Error::<T>::MissingMpcKey);
 
 			// make sure the current status is paused
-			ensure!(IsPaused::<T>::get() == true, Error::<T>::BridgeUnpaused);
+			ensure!(IsPaused::<T>::get(_id).is_some(), Error::<T>::BridgeNotRecognized);
+			ensure!(IsPaused::<T>::get(_id).unwrap(), Error::<T>::BridgeUnpaused);
 
 			// Mark as unpaused
-			IsPaused::<T>::set(false);
+			IsPaused::<T>::set(_id, Option::from(false));
 			Ok(())
 		}
 
@@ -268,11 +266,6 @@
 				let test_mpc_key_a: [u8; 32] = [1; 32];
 				let test_mpc_key_b: [u8; 32] = [2; 32];
 
-				// TODO: remove
-				assert_eq!(IsPaused::<Runtime>::get(), false);
-				// IsPaused::<Runtime>::set(false);
-				// assert_eq!(IsPaused::<Runtime>::get(), false);
-
 				// set to test_ket_a
 				assert_ok!(SygmaBridge::set_mpc_key(Origin::root(), test_mpc_key_a));
 				assert_eq!(MpcKey::<Runtime>::get().unwrap(), test_mpc_key_a);
@@ -292,5 +285,84 @@
 				assert_eq!(MpcKey::<Runtime>::get().unwrap(), test_mpc_key_a);
 			})
 		}
+
+		#[test]
+		fn pause_bridge() {
+			new_test_ext().execute_with(|| {
+				let test_mpc_key_a: [u8; 32] = [1; 32];
+				let test_domain_id_1 = 1;
+
+				// pause bridge 1 when mpc key is None, should be err
+				assert_noop!(
+					SygmaBridge::pause_bridge(Origin::root(), test_domain_id_1),
+					bridge::Error::<Runtime>::MissingMpcKey
+				);
+
+				// set mpc key to test_ket_a
+				assert_ok!(SygmaBridge::set_mpc_key(Origin::root(), test_mpc_key_a));
+				assert_eq!(MpcKey::<Runtime>::get().unwrap(), test_mpc_key_a);
+
+				// pause bridge 1 again, should be ok
+				assert_ok!(SygmaBridge::pause_bridge(Origin::root(), test_domain_id_1));
+				assert!(IsPaused::<Runtime>::get(1).unwrap());
+
+				// pause bridge 1 again after paused, should be ok
+				assert_ok!(SygmaBridge::pause_bridge(Origin::root(), test_domain_id_1));
+				assert!(IsPaused::<Runtime>::get(1).unwrap());
+
+				// permission test: unauthorized account should not be able to pause bridge
+				let unauthorized_account = Origin::from(Some(ALICE));
+				assert_noop!(
+					SygmaBridge::pause_bridge(unauthorized_account, test_domain_id_1),
+					BadOrigin
+				);
+				assert!(IsPaused::<Runtime>::get(1).unwrap());
+			})
+		}
+
+		#[test]
+		fn unpause_bridge() {
+			new_test_ext().execute_with(|| {
+				let test_mpc_key_a: [u8; 32] = [1; 32];
+				let test_domain_id_1 = 1;
+
+				// unpause bridge 1 when mpc key is None, should be error
+				assert_noop!(
+					SygmaBridge::unpause_bridge(Origin::root(), test_domain_id_1),
+					bridge::Error::<Runtime>::MissingMpcKey
+				);
+
+				// set mpc key to test_ket_a
+				assert_ok!(SygmaBridge::set_mpc_key(Origin::root(), test_mpc_key_a));
+				assert_eq!(MpcKey::<Runtime>::get().unwrap(), test_mpc_key_a);
+
+				// pause bridge 1 first
+				assert_ok!(SygmaBridge::pause_bridge(Origin::root(), test_domain_id_1));
+
+				// try to unpause bridge 1, should be ok
+				assert_ok!(SygmaBridge::unpause_bridge(Origin::root(), test_domain_id_1));
+
+				// try to unpause it again, should be error
+				assert_noop!(
+					SygmaBridge::unpause_bridge(Origin::root(), test_domain_id_1),
+					bridge::Error::<Runtime>::BridgeUnpaused
+				);
+
+				// try to unpause a unrecognized bridge, should be error
+				assert_noop!(
+					SygmaBridge::unpause_bridge(Origin::root(), 2),
+					bridge::Error::<Runtime>::BridgeNotRecognized
+				);
+
+				// permission test: unauthorized account should not be able to unpause a recognized
+				// bridge
+				let unauthorized_account = Origin::from(Some(ALICE));
+				assert_noop!(
+					SygmaBridge::unpause_bridge(unauthorized_account, test_domain_id_1),
+					BadOrigin
+				);
+				assert!(!IsPaused::<Runtime>::get(1).unwrap());
+			})
+		}
 	}
 }