#![cfg_attr(not(feature = "std"), no_std)]

extern crate alloc;

#[cfg(test)]
mod mock;

pub use self::pallet::*;

#[allow(unused_variables)]
#[allow(clippy::large_enum_variant)]
#[frame_support::pallet]
pub mod pallet {
	use alloc::string::String;
	use codec::{Decode, Encode};
	use eth_encode_packed::{abi, SolidityDataType};
	use ethers::types::{transaction::eip712, H160, U256 as ethers_u256};
	use ethers_core::abi::{encode, Token};
	use frame_support::{
		dispatch::DispatchResult, pallet_prelude::*, traits::StorageVersion, transactional,
	};
	use frame_system::pallet_prelude::*;
	use scale_info::TypeInfo;
	use sp_core::{hash::H256, U256};
	use sp_io::{
		crypto::secp256k1_ecdsa_recover_compressed,
		hashing::{blake2_256, keccak_256},
	};
	use sp_runtime::{traits::Clear, RuntimeDebug};
	use sp_std::{convert::From, vec, vec::Vec};
<<<<<<< HEAD
	use sygma_traits::{DepositNonce, DomainID, FeeHandler, MpcPubkey, ResourceId};
=======
	use sygma_traits::{
		DepositNonce, DomainID, ExtractRecipient, FeeHandler, IsReserved, ResourceId,
	};
>>>>>>> de02e69a
	use xcm::latest::{prelude::*, MultiLocation};
	use xcm_executor::traits::TransactAsset;

	#[allow(dead_code)]
	const LOG_TARGET: &str = "runtime::sygmabridge";
	const STORAGE_VERSION: StorageVersion = StorageVersion::new(0);

	#[derive(PartialEq, Eq, Clone, Encode, Decode, TypeInfo, RuntimeDebug)]
	pub struct Proposal {
		origin_domain_id: DomainID,
		deposit_nonce: DepositNonce,
		resource_id: ResourceId,
		data: Vec<u8>,
	}

	#[pallet::pallet]
	#[pallet::generate_store(pub(super) trait Store)]
	#[pallet::storage_version(STORAGE_VERSION)]
	#[pallet::without_storage_info]
	pub struct Pallet<T>(_);

	#[pallet::config]
	pub trait Config: frame_system::Config {
		type RuntimeEvent: From<Event<Self>> + IsType<<Self as frame_system::Config>::RuntimeEvent>;

		/// Origin used to administer the pallet
		type BridgeCommitteeOrigin: EnsureOrigin<Self::RuntimeOrigin>;

		/// The identifier for this chain.
		/// This must be unique and must not collide with existing IDs within a set of bridged
		/// chains.
		#[pallet::constant]
		type DestDomainID: Get<DomainID>;

		/// Bridge transfer reserve account
		#[pallet::constant]
		type TransferReserveAccount: Get<Self::AccountId>;

		/// Fee reserve account
		#[pallet::constant]
		type FeeReserveAccount: Get<Self::AccountId>;

		/// Fee information getter
		type FeeHandler: FeeHandler;

		/// Implementation of withdraw and deposit an asset.
		type AssetTransactor: TransactAsset;

		/// AssetId and ResourceId pairs
		type ResourcePairs: Get<Vec<(AssetId, ResourceId)>>;

		/// Return if asset reserved on current chain
		type ReserveChecker: IsReserved;

		///  Extract recipient from given MultiLocation
		type ExtractRecipient: ExtractRecipient;
	}

	#[allow(dead_code)]
	#[pallet::event]
	#[pallet::generate_deposit(pub(super) fn deposit_event)]
	pub enum Event<T: Config> {
		/// When initial bridge transfer send to dest domain
		/// args: [dest_domain_id, resource_id, deposit_nonce, sender, deposit_data,
		/// handler_reponse]
		Deposit {
			dest_domain_id: DomainID,
			resource_id: ResourceId,
			deposit_nonce: DepositNonce,
			sender: T::AccountId,
			deposit_data: Vec<u8>,
			handler_response: Vec<u8>,
		},
		/// When user is going to retry a bridge transfer
		/// args: [tx_hash]
		Retry { hash: H256 },
		/// When bridge is paused
		/// args: [dest_domain_id]
		BridgePaused { dest_domain_id: DomainID },
		/// When bridge is unpaused
		/// args: [dest_domain_id]
		BridgeUnpaused { dest_domain_id: DomainID },
	}

	#[pallet::error]
	pub enum Error<T> {
		/// Protected operation, must be performed by relayer
		BadMpcSignature,
		/// Insufficient balance on sender account
		InsufficientBalance,
		/// Failed to extract EVM receipient address according to given recipient parser
		ExtractRecipientFailed,
		/// Asset transactor execution failed
		TransactFailed,
		/// The withdrawn amount can not cover the fee payment
		FeeTooExpensive,
		/// MPC key not set
		MissingMpcKey,
		/// MPC key can not be updated
		MpcKeyNotUpdatable,
		/// Bridge is paused
		BridgePaused,
		/// Bridge is unpaused
		BridgeUnpaused,
		/// Fee config option missing
		MissingFeeConfig,
		/// Asset not bound to a resource id
		AssetNotBound,
		/// Proposal has either failed or succeeded
		ProposalAlreadyComplete,
		/// Transactor operation failed
		TransactorFailed,
		/// Function unimplemented
		Unimplemented,
	}

	/// Deposit counter of dest domain
	#[pallet::storage]
	#[pallet::getter(fn dest_counts)]
	pub type DepositCounts<T> = StorageValue<_, DepositNonce, ValueQuery>;

	/// Bridge Pause indicator
	/// Bridge is unpaused initially, until pause
	/// After MPC key setup, bridge should be paused until ready to unpause
	#[pallet::storage]
	#[pallet::getter(fn is_paused)]
	pub type IsPaused<T> = StorageValue<_, bool, ValueQuery>;

	/// Pre-set MPC public key
	#[pallet::storage]
	#[pallet::getter(fn mpc_key)]
	pub type MpcKey<T> = StorageValue<_, MpcPubkey, ValueQuery>;

	/// Mark whether a deposit nonce was used. Used to mark execution status of a proposal.
	#[pallet::storage]
	#[pallet::getter(fn mpc_keys)]
	pub type UsedNonces<T: Config> =
		StorageDoubleMap<_, Twox64Concat, DomainID, Twox64Concat, U256, U256>;

	#[pallet::call]
	impl<T: Config> Pallet<T>
	where
		<T as frame_system::Config>::AccountId: From<[u8; 32]> + Into<[u8; 32]>,
	{
		/// Pause bridge, this would lead to bridge transfer failure before it being unpaused.
		#[pallet::weight(195_000_000)]
		pub fn pause_bridge(origin: OriginFor<T>) -> DispatchResult {
			// Ensure bridge committee
			T::BridgeCommitteeOrigin::ensure_origin(origin)?;

			// make sure MPC key is set up
			ensure!(!MpcKey::<T>::get().is_clear(), Error::<T>::MissingMpcKey);

			// Mark as paused
			IsPaused::<T>::set(true);

			// Emit BridgePause event
			Self::deposit_event(Event::BridgePaused { dest_domain_id: T::DestDomainID::get() });
			Ok(())
		}

		/// Unpause bridge.
		#[pallet::weight(195_000_000)]
		pub fn unpause_bridge(origin: OriginFor<T>) -> DispatchResult {
			// Ensure bridge committee
			T::BridgeCommitteeOrigin::ensure_origin(origin)?;

			// make sure MPC key is set up
			ensure!(!MpcKey::<T>::get().is_clear(), Error::<T>::MissingMpcKey);

			// make sure the current status is paused
			ensure!(IsPaused::<T>::get(), Error::<T>::BridgeUnpaused);

			// Mark as unpaused
			IsPaused::<T>::set(false);

			// Emit BridgeUnpause event
			Self::deposit_event(Event::BridgeUnpaused { dest_domain_id: T::DestDomainID::get() });
			Ok(())
		}

		/// Mark an ECDSA public key as a MPC account.
		#[pallet::weight(195_000_000)]
		pub fn set_mpc_key(origin: OriginFor<T>, _key: MpcPubkey) -> DispatchResult {
			// Ensure bridge committee
			T::BridgeCommitteeOrigin::ensure_origin(origin)?;

			// Cannot set MPC key is it's already set
			ensure!(MpcKey::<T>::get().is_clear(), Error::<T>::MpcKeyNotUpdatable);

			// Set MPC account public key
			MpcKey::<T>::set(_key);
			Ok(())
		}

		/// Initiates a transfer.
		#[pallet::weight(195_000_000)]
		#[transactional]
		pub fn deposit(
			origin: OriginFor<T>,
			asset: MultiAsset,
			dest: MultiLocation,
		) -> DispatchResult {
			let sender = ensure_signed(origin)?;

			ensure!(!MpcKey::<T>::get().is_clear(), Error::<T>::MissingMpcKey);
			ensure!(!IsPaused::<T>::get(), Error::<T>::BridgePaused);

			// Extract asset (MultiAsset) to get corresponding ResourceId and transfer amount
			let (resource_id, amount) =
				Self::extract_asset(&asset).ok_or(Error::<T>::AssetNotBound)?;
			// Extract dest (MultiLocation) to get corresponding Etheruem recipient address
			let recipient = T::ExtractRecipient::extract_recipient(&dest)
				.ok_or(Error::<T>::ExtractRecipientFailed)?;
			let fee = T::FeeHandler::get_fee(&asset.id).ok_or(Error::<T>::MissingFeeConfig)?;

			ensure!(amount > fee, Error::<T>::FeeTooExpensive);

			// Withdraw `amount` of asset from sender
			T::AssetTransactor::withdraw_asset(
				&asset,
				&Junction::AccountId32 { network: NetworkId::Any, id: sender.clone().into() }
					.into(),
			)
			.map_err(|_| Error::<T>::TransactFailed)?;

			// Deposit `fee` of asset to treasury account
			T::AssetTransactor::deposit_asset(
				&(asset.id.clone(), Fungible(fee)).into(),
				&Junction::AccountId32 {
					network: NetworkId::Any,
					id: T::FeeReserveAccount::get().into(),
				}
				.into(),
			)
			.map_err(|_| Error::<T>::TransactFailed)?;

			// Deposit `amount - fee` of asset to reserve account if asset is reserved in local
			// chain.
			if T::ReserveChecker::is_reserved(&asset.id) {
				T::AssetTransactor::deposit_asset(
					&(asset.id.clone(), Fungible(amount - fee)).into(),
					&Junction::AccountId32 {
						network: NetworkId::Any,
						id: T::TransferReserveAccount::get().into(),
					}
					.into(),
				)
				.map_err(|_| Error::<T>::TransactFailed)?;
			}

			// Bump deposit nonce
			let deposit_nonce = DepositCounts::<T>::get();
			DepositCounts::<T>::put(deposit_nonce + 1);

			// Emit Deposit event
			Self::deposit_event(Event::Deposit {
				dest_domain_id: T::DestDomainID::get(),
				resource_id,
				deposit_nonce,
				sender,
				deposit_data: Self::create_deposit_data(amount - fee, recipient),
				handler_response: vec![],
			});

			Ok(())
		}

		/// This method is used to trigger the process for retrying failed deposits on the MPC side.
		#[pallet::weight(195_000_000)]
		#[transactional]
		pub fn retry(_origin: OriginFor<T>, hash: H256) -> DispatchResult {
			// Emit retry event
			// For clippy happy
			Self::deposit_event(Event::<T>::Retry { hash });
			Err(Error::<T>::Unimplemented.into())
		}

		/// Executes a batch of deposit proposals (only if signature is signed by MPC).
		#[pallet::weight(195_000_000)]
		#[transactional]
		pub fn execute_proposal(
			_origin: OriginFor<T>,
			_proposals: Vec<Proposal>,
			_signature: Vec<u8>,
		) -> DispatchResult {
			// Verify MPC signature

			// Parse proposal

			// Extract ResourceId from proposal data to get corresponding asset (MultiAsset)

			// Extract Receipt from proposal data to get corresponding location (MultiLocation)

			// Handle asset with Transactor

			// Update proposal status

			Err(Error::<T>::Unimplemented.into())
		}
	}

	impl<T: Config> Pallet<T>
	where
		<T as frame_system::Config>::AccountId: From<[u8; 32]> + Into<[u8; 32]>,
	{
		/// Verifies that proposal data is signed by MPC address.
		#[allow(dead_code)]
		fn verify(_proposals: Vec<Proposal>, _signature: Vec<u8>) -> bool {
			let _sig_result = &_signature.try_into();
			let _sig = match _sig_result {
				Ok(sig) => sig,
				Err(error) => return false,
			};

			// parse proposals and construct signing message
			let final_message = Pallet::<T>::construct_ecdsa_signing_proposals_data(&_proposals);

			// recover the signing pubkey
			if let Ok(_pubkey) =
				secp256k1_ecdsa_recover_compressed(_sig, &blake2_256(&final_message))
			{
				_pubkey == MpcKey::<T>::get().0
			} else {
				false
			}
		}

		/// Parse proposals and construct the original signing message
		pub fn construct_ecdsa_signing_proposals_data(proposals: &Vec<Proposal>) -> [u8; 32] {
			let _proposal_typehash = keccak_256(
				"Proposal(uint8 originDomainID,uint64 depositNonce,bytes32 resourceID,bytes data)"
					.as_bytes(),
			);

			let mut keccak_data = Vec::new();
			for prop in proposals {
				let _proposal_domain_id_token = Token::Uint(prop.origin_domain_id.into());
				let _proposal_deposit_nonce_token = Token::Uint(prop.deposit_nonce.into());
				let _proposal_resource_id_token = Token::FixedBytes(prop.resource_id.to_vec());
				let _proposal_data_token = Token::FixedBytes(keccak_256(&prop.data).to_vec());

				keccak_data.push(keccak_256(&encode(&[
					Token::FixedBytes(_proposal_typehash.to_vec()),
					_proposal_domain_id_token,
					_proposal_deposit_nonce_token,
					_proposal_resource_id_token,
					_proposal_data_token,
				])));
			}

			// flatten the keccak_data into vec<u8>
			let mut final_keccak_data = Vec::new();
			for data in keccak_data {
				for d in data {
					final_keccak_data.push(d)
				}
			}

			let final_keccak_data_input = &vec![SolidityDataType::Bytes(&final_keccak_data)];
			let (_bytes, _) = abi::encode_packed(final_keccak_data_input);
			let hashed_keccak_data = keccak_256(_bytes.as_slice());

			let _struct_hash = keccak_256(&encode(&[
				Token::FixedBytes(_proposal_typehash.to_vec()),
				Token::FixedBytes(hashed_keccak_data.to_vec()),
			]));

			// domain separator
			let default_eip712_domain = eip712::EIP712Domain::default();
			let eip712_domain = eip712::EIP712Domain {
				name: String::from("Bridge"),
				version: String::from("3.1.0"),
				chain_id: ethers_u256([1u64; 4]),    // todo: how to get chain_id?
				verifying_contract: H160([1u8; 20]), // todo: how to get contract address?
				salt: default_eip712_domain.salt,
			};
			let _domain_separator = eip712_domain.separator();

			let typed_data_hash_input = &vec![
				SolidityDataType::String("\x19\x01"),
				SolidityDataType::Bytes(&_domain_separator),
				SolidityDataType::Bytes(&_struct_hash),
			];
			let (_bytes, _) = abi::encode_packed(typed_data_hash_input);

			keccak_256(_bytes.as_slice())
		}

		/// Extract asset id and transfer amount from `MultiAsset`, currently only fungible asset
		/// are supported.
		fn extract_asset(asset: &MultiAsset) -> Option<(ResourceId, u128)> {
			match (&asset.fun, &asset.id) {
				(Fungible(amount), _) => T::ResourcePairs::get()
					.iter()
					.position(|a| a.0 == asset.id)
					.map(|idx| (T::ResourcePairs::get()[idx].1, *amount)),
				_ => None,
			}
		}

		fn create_deposit_data(amount: u128, recipient: Vec<u8>) -> Vec<u8> {
			[
				&Self::hex_zero_padding_32(amount),
				&Self::hex_zero_padding_32(recipient.len() as u128),
				recipient.as_slice(),
			]
			.concat()
			.to_vec()
		}

		fn hex_zero_padding_32(i: u128) -> [u8; 32] {
			let mut result = [0u8; 32];
			U256::from(i).to_little_endian(&mut result);
			result
		}
	}

	#[cfg(test)]
	mod test {
		use crate as bridge;
		use crate::{Event as SygmaBridgeEvent, IsPaused, MpcKey, Proposal};
		use bridge::mock::{
			assert_events, new_test_ext, Assets, Balances, BridgeAccount, DestDomainID,
			PhaLocation, PhaResourceId, Runtime, RuntimeEvent, RuntimeOrigin as Origin,
			SygmaBasicFeeHandler, SygmaBridge, TreasuryAccount, UsdcAssetId, UsdcLocation,
			UsdcResourceId, ALICE, ASSET_OWNER, ENDOWED_BALANCE,
		};
<<<<<<< HEAD
		use codec::Encode;
		use frame_support::{assert_noop, assert_ok, sp_runtime::traits::BadOrigin};
		use sp_core::{ecdsa, Pair};
		use sygma_traits::MpcPubkey;
=======
		use frame_support::{
			assert_noop, assert_ok, traits::tokens::fungibles::Create as FungibleCerate,
		};
		use sp_runtime::{traits::BadOrigin, WeakBoundedVec};
		use sp_std::convert::TryFrom;
		use xcm::latest::prelude::*;
>>>>>>> de02e69a

		#[test]
		fn set_mpc_key() {
			new_test_ext().execute_with(|| {
				let default_key: MpcPubkey = MpcPubkey::default();
				let test_mpc_key_a: MpcPubkey = MpcPubkey([1u8; 33]);
				let test_mpc_key_b: MpcPubkey = MpcPubkey([2u8; 33]);

				assert_eq!(MpcKey::<Runtime>::get(), default_key);

				// set to test_key_a
				assert_ok!(SygmaBridge::set_mpc_key(Origin::root(), test_mpc_key_a));
				assert_eq!(MpcKey::<Runtime>::get(), test_mpc_key_a);

				// set to test_key_b: should be MpcKeyNotUpdatable error
				assert_noop!(
					SygmaBridge::set_mpc_key(Origin::root(), test_mpc_key_b),
					bridge::Error::<Runtime>::MpcKeyNotUpdatable
				);

				// permission test: unauthorized account should not be able to set mpc key
				let unauthorized_account = Origin::from(Some(ALICE));
				assert_noop!(
					SygmaBridge::set_mpc_key(unauthorized_account, test_mpc_key_a),
					BadOrigin
				);
				assert_eq!(MpcKey::<Runtime>::get(), test_mpc_key_a);
			})
		}

		#[test]
		fn pause_bridge() {
			new_test_ext().execute_with(|| {
				let default_key: MpcPubkey = MpcPubkey::default();
				let test_mpc_key_a: MpcPubkey = MpcPubkey([1u8; 33]);

				assert_eq!(MpcKey::<Runtime>::get(), default_key);

				// pause bridge when mpc key is not set, should be err
				assert_noop!(
					SygmaBridge::pause_bridge(Origin::root()),
					bridge::Error::<Runtime>::MissingMpcKey
				);

				// set mpc key to test_key_a
				assert_ok!(SygmaBridge::set_mpc_key(Origin::root(), test_mpc_key_a));
				assert_eq!(MpcKey::<Runtime>::get(), test_mpc_key_a);

				// pause bridge again, should be ok
				assert_ok!(SygmaBridge::pause_bridge(Origin::root()));
				assert!(IsPaused::<Runtime>::get());
				assert_events(vec![RuntimeEvent::SygmaBridge(SygmaBridgeEvent::BridgePaused {
					dest_domain_id: 1,
				})]);

				// pause bridge again after paused, should be ok
				assert_ok!(SygmaBridge::pause_bridge(Origin::root()));
				assert!(IsPaused::<Runtime>::get());
				assert_events(vec![RuntimeEvent::SygmaBridge(SygmaBridgeEvent::BridgePaused {
					dest_domain_id: 1,
				})]);

				// permission test: unauthorized account should not be able to pause bridge
				let unauthorized_account = Origin::from(Some(ALICE));
				assert_noop!(SygmaBridge::pause_bridge(unauthorized_account), BadOrigin);
				assert!(IsPaused::<Runtime>::get());
			})
		}

		#[test]
		fn unpause_bridge() {
			new_test_ext().execute_with(|| {
				let default_key: MpcPubkey = MpcPubkey::default();
				let test_mpc_key_a: MpcPubkey = MpcPubkey([1u8; 33]);

				assert_eq!(MpcKey::<Runtime>::get(), default_key);

				// unpause bridge when mpc key is not set, should be error
				assert_noop!(
					SygmaBridge::unpause_bridge(Origin::root()),
					bridge::Error::<Runtime>::MissingMpcKey
				);

				// set mpc key to test_key_a and pause bridge
				assert_ok!(SygmaBridge::set_mpc_key(Origin::root(), test_mpc_key_a));
				assert_eq!(MpcKey::<Runtime>::get(), test_mpc_key_a);
				assert_ok!(SygmaBridge::pause_bridge(Origin::root()));
				assert_events(vec![RuntimeEvent::SygmaBridge(SygmaBridgeEvent::BridgePaused {
					dest_domain_id: 1,
				})]);

				// bridge should be paused here
				assert!(IsPaused::<Runtime>::get());

				// ready to unpause bridge, should be ok
				assert_ok!(SygmaBridge::unpause_bridge(Origin::root()));
				assert_events(vec![RuntimeEvent::SygmaBridge(SygmaBridgeEvent::BridgeUnpaused {
					dest_domain_id: 1,
				})]);

				// try to unpause it again, should be error
				assert_noop!(
					SygmaBridge::unpause_bridge(Origin::root()),
					bridge::Error::<Runtime>::BridgeUnpaused
				);

				// permission test: unauthorized account should not be able to unpause a recognized
				// bridge
				let unauthorized_account = Origin::from(Some(ALICE));
				assert_noop!(SygmaBridge::unpause_bridge(unauthorized_account), BadOrigin);
				assert!(!IsPaused::<Runtime>::get());
			})
		}

		#[test]
<<<<<<< HEAD
		fn verify_mpc_signature_invalid_signature() {
			new_test_ext().execute_with(|| {
				let signature = vec![1u8];

				// dummy proposals
				let p1 = Proposal {
					origin_domain_id: 1,
					deposit_nonce: 1,
					resource_id: [1u8; 32],
					data: vec![1u8],
				};
				let p2 = Proposal {
					origin_domain_id: 2,
					deposit_nonce: 2,
					resource_id: [2u8; 32],
					data: vec![2u8],
				};
				let proposals = vec![p1, p2];

				// should be false
				assert!(!SygmaBridge::verify(proposals, signature.encode()));
=======
		fn deposit_native_asset_should_work() {
			new_test_ext().execute_with(|| {
				let test_mpc_key: [u8; 32] = [1; 32];
				let fee = 100u128;
				let amount = 200u128;
				assert_ok!(SygmaBridge::set_mpc_key(Origin::root(), test_mpc_key));
				assert_ok!(SygmaBasicFeeHandler::set_fee(
					Origin::root(),
					PhaLocation::get().into(),
					fee
				));
				assert_ok!(SygmaBridge::deposit(
					Origin::signed(ALICE),
					(Concrete(PhaLocation::get()), Fungible(amount)).into(),
					(
						0,
						X1(GeneralKey(
							WeakBoundedVec::try_from(b"ethereum recipient".to_vec()).unwrap()
						))
					)
						.into(),
				));
				// Check balances
				assert_eq!(Balances::free_balance(ALICE), ENDOWED_BALANCE - amount);
				assert_eq!(Balances::free_balance(BridgeAccount::get()), amount - fee);
				assert_eq!(Balances::free_balance(TreasuryAccount::get()), fee);
				// Check event
				assert_events(vec![RuntimeEvent::SygmaBridge(SygmaBridgeEvent::Deposit {
					dest_domain_id: DestDomainID::get(),
					resource_id: PhaResourceId::get(),
					deposit_nonce: 0,
					sender: ALICE,
					deposit_data: SygmaBridge::create_deposit_data(
						amount - fee,
						b"ethereum recipient".to_vec(),
					),
					handler_response: vec![],
				})]);
>>>>>>> de02e69a
			})
		}

		#[test]
<<<<<<< HEAD
		fn verify_mpc_signature_invalid_message() {
			new_test_ext().execute_with(|| {
				// generate mpc keypair
				let (pair, _): (ecdsa::Pair, _) = Pair::generate();
				let public = pair.public();
				let message = b"Something important";
				let signature = pair.sign(&message[..]);

				// make sure generated keypair, message and signature are all good
				assert!(ecdsa::Pair::verify(&signature, &message[..], &public));
				assert!(!ecdsa::Pair::verify(&signature, b"Something else", &public));

				// dummy proposals
				let p1 = Proposal {
					origin_domain_id: 1,
					deposit_nonce: 1,
					resource_id: [1u8; 32],
					data: vec![1u8],
				};
				let p2 = Proposal {
					origin_domain_id: 2,
					deposit_nonce: 2,
					resource_id: [2u8; 32],
					data: vec![2u8],
				};
				let proposals = vec![p1, p2];

				// verify non matched signature against proposal list, should be false
				assert!(!SygmaBridge::verify(proposals, signature.encode()));
=======
		fn deposit_foreign_asset_should_work() {
			new_test_ext().execute_with(|| {
				let test_mpc_key: [u8; 32] = [1; 32];
				let fee = 100u128;
				let amount = 200u128;
				assert_ok!(SygmaBridge::set_mpc_key(Origin::root(), test_mpc_key));
				assert_ok!(SygmaBasicFeeHandler::set_fee(
					Origin::root(),
					UsdcLocation::get().into(),
					fee
				));
				// Register foreign asset (USDC) with asset id 0
				assert_ok!(<pallet_assets::pallet::Pallet<Runtime> as FungibleCerate<
					<Runtime as frame_system::Config>::AccountId,
				>>::create(UsdcAssetId::get(), ASSET_OWNER, true, 1,));

				// Mint some USDC to ALICE for test
				assert_ok!(Assets::mint(Origin::signed(ASSET_OWNER), 0, ALICE, ENDOWED_BALANCE,));
				assert_eq!(Assets::balance(UsdcAssetId::get(), &ALICE), ENDOWED_BALANCE);

				assert_ok!(SygmaBridge::deposit(
					Origin::signed(ALICE),
					(Concrete(UsdcLocation::get()), Fungible(amount)).into(),
					(
						0,
						X1(GeneralKey(
							WeakBoundedVec::try_from(b"ethereum recipient".to_vec()).unwrap()
						))
					)
						.into(),
				));
				// Check balances
				assert_eq!(Assets::balance(UsdcAssetId::get(), &ALICE), ENDOWED_BALANCE - amount);
				assert_eq!(Assets::balance(UsdcAssetId::get(), &BridgeAccount::get()), 0);
				assert_eq!(Assets::balance(UsdcAssetId::get(), &TreasuryAccount::get()), fee);
				// Check event
				assert_events(vec![RuntimeEvent::SygmaBridge(SygmaBridgeEvent::Deposit {
					dest_domain_id: DestDomainID::get(),
					resource_id: UsdcResourceId::get(),
					deposit_nonce: 0,
					sender: ALICE,
					deposit_data: SygmaBridge::create_deposit_data(
						amount - fee,
						b"ethereum recipient".to_vec(),
					),
					handler_response: vec![],
				})]);
>>>>>>> de02e69a
			})
		}

		#[test]
<<<<<<< HEAD
		fn verify_mpc_signature_valid_message_unmatched_mpc() {
			new_test_ext().execute_with(|| {
				// generate the signing keypair
				let (pair, _): (ecdsa::Pair, _) = Pair::generate();

				// set mpc key to another random key
				let test_mpc_key: MpcPubkey = MpcPubkey([7u8; 33]);
				assert_ok!(SygmaBridge::set_mpc_key(Origin::root(), test_mpc_key));
				assert_eq!(MpcKey::<Runtime>::get(), test_mpc_key);

				// dummy proposals
				let p1 = Proposal {
					origin_domain_id: 1,
					deposit_nonce: 1,
					resource_id: [1u8; 32],
					data: vec![1u8],
				};
				let p2 = Proposal {
					origin_domain_id: 2,
					deposit_nonce: 2,
					resource_id: [2u8; 32],
					data: vec![2u8],
				};
				let proposals = vec![p1, p2];

				let final_message = SygmaBridge::construct_ecdsa_signing_proposals_data(&proposals);

				// sign final message using generated prikey
				let signature = pair.sign(&final_message[..]);

				// verify signature, should be false because the signing key != mpc key
				assert!(!SygmaBridge::verify(proposals, signature.encode()));
=======
		fn deposit_unbounded_asset_should_fail() {
			new_test_ext().execute_with(|| {
				let unbounded_asset_location = MultiLocation::new(1, X1(GeneralIndex(123)));
				let test_mpc_key: [u8; 32] = [1; 32];
				let fee = 100u128;
				let amount = 200u128;
				assert_ok!(SygmaBridge::set_mpc_key(Origin::root(), test_mpc_key));
				assert_ok!(SygmaBasicFeeHandler::set_fee(
					Origin::root(),
					unbounded_asset_location.clone().into(),
					fee
				));
				assert_noop!(
					SygmaBridge::deposit(
						Origin::signed(ALICE),
						(Concrete(unbounded_asset_location), Fungible(amount)).into(),
						(
							0,
							X1(GeneralKey(
								WeakBoundedVec::try_from(b"ethereum recipient".to_vec()).unwrap()
							))
						)
							.into(),
					),
					bridge::Error::<Runtime>::AssetNotBound
				);
>>>>>>> de02e69a
			})
		}

		#[test]
<<<<<<< HEAD
		fn verify_mpc_signature_valid_message_valid_signature() {
			new_test_ext().execute_with(|| {
				// generate mpc keypair
				let (pair, _): (ecdsa::Pair, _) = Pair::generate();
				let test_mpc_key: MpcPubkey = MpcPubkey(pair.public().0);

				// set mpc key to generated keypair's pubkey
				assert_ok!(SygmaBridge::set_mpc_key(Origin::root(), test_mpc_key));
				assert_eq!(MpcKey::<Runtime>::get(), test_mpc_key);

				// dummy proposals
				let p1 = Proposal {
					origin_domain_id: 1,
					deposit_nonce: 1,
					resource_id: [1u8; 32],
					data: vec![1u8],
				};
				let p2 = Proposal {
					origin_domain_id: 2,
					deposit_nonce: 2,
					resource_id: [2u8; 32],
					data: vec![2u8],
				};
				let proposals = vec![p1, p2];

				let final_message = SygmaBridge::construct_ecdsa_signing_proposals_data(&proposals);

				// sign final message using generated mpc prikey
				let signature = pair.sign(&final_message[..]);

				// verify signature, should be true
				assert!(SygmaBridge::verify(proposals, signature.encode()));
=======
		fn deposit_to_unrecognized_dest_should_fail() {
			new_test_ext().execute_with(|| {
				let invalid_dest = MultiLocation::new(
					0,
					X2(
						GeneralIndex(0),
						GeneralKey(
							WeakBoundedVec::try_from(b"ethereum recipient".to_vec()).unwrap(),
						),
					),
				);
				let test_mpc_key: [u8; 32] = [1; 32];
				let fee = 100u128;
				let amount = 200u128;
				assert_ok!(SygmaBridge::set_mpc_key(Origin::root(), test_mpc_key));
				assert_ok!(SygmaBasicFeeHandler::set_fee(
					Origin::root(),
					PhaLocation::get().into(),
					fee
				));
				assert_noop!(
					SygmaBridge::deposit(
						Origin::signed(ALICE),
						(Concrete(PhaLocation::get()), Fungible(amount)).into(),
						invalid_dest,
					),
					bridge::Error::<Runtime>::ExtractRecipientFailed
				);
			})
		}

		#[test]
		fn deposit_without_fee_set_should_fail() {
			new_test_ext().execute_with(|| {
				let test_mpc_key: [u8; 32] = [1; 32];
				let amount = 200u128;
				assert_ok!(SygmaBridge::set_mpc_key(Origin::root(), test_mpc_key));
				assert_noop!(
					SygmaBridge::deposit(
						Origin::signed(ALICE),
						(Concrete(PhaLocation::get()), Fungible(amount)).into(),
						(
							0,
							X1(GeneralKey(
								WeakBoundedVec::try_from(b"ethereum recipient".to_vec()).unwrap()
							))
						)
							.into(),
					),
					bridge::Error::<Runtime>::MissingFeeConfig
				);
			})
		}

		#[test]
		fn deposit_less_than_fee_should_fail() {
			new_test_ext().execute_with(|| {
				let test_mpc_key: [u8; 32] = [1; 32];
				let fee = 200u128;
				let amount = 100u128;
				assert_ok!(SygmaBridge::set_mpc_key(Origin::root(), test_mpc_key));
				assert_ok!(SygmaBasicFeeHandler::set_fee(
					Origin::root(),
					PhaLocation::get().into(),
					fee
				));
				assert_noop!(
					SygmaBridge::deposit(
						Origin::signed(ALICE),
						(Concrete(PhaLocation::get()), Fungible(amount)).into(),
						(
							0,
							X1(GeneralKey(
								WeakBoundedVec::try_from(b"ethereum recipient".to_vec()).unwrap()
							))
						)
							.into(),
					),
					bridge::Error::<Runtime>::FeeTooExpensive
				);
			})
		}

		#[test]
		fn deposit_when_bridge_paused_should_fail() {
			new_test_ext().execute_with(|| {
				let test_mpc_key: [u8; 32] = [1; 32];
				let fee = 100u128;
				let amount = 200u128;
				assert_ok!(SygmaBridge::set_mpc_key(Origin::root(), test_mpc_key));
				assert_ok!(SygmaBasicFeeHandler::set_fee(
					Origin::root(),
					PhaLocation::get().into(),
					fee
				));
				// Pause bridge
				assert_ok!(SygmaBridge::pause_bridge(Origin::root()));
				// Should failed
				assert_noop!(
					SygmaBridge::deposit(
						Origin::signed(ALICE),
						(Concrete(PhaLocation::get()), Fungible(amount)).into(),
						(
							0,
							X1(GeneralKey(
								WeakBoundedVec::try_from(b"ethereum recipient".to_vec()).unwrap()
							))
						)
							.into(),
					),
					bridge::Error::<Runtime>::BridgePaused
				);
				// Unpause bridge
				assert_ok!(SygmaBridge::unpause_bridge(Origin::root()));
				// Should success
				assert_ok!(SygmaBridge::deposit(
					Origin::signed(ALICE),
					(Concrete(PhaLocation::get()), Fungible(amount)).into(),
					(
						0,
						X1(GeneralKey(
							WeakBoundedVec::try_from(b"ethereum recipient".to_vec()).unwrap()
						))
					)
						.into(),
				));
			})
		}

		#[test]
		fn deposit_without_mpc_set_should_fail() {
			new_test_ext().execute_with(|| {
				let fee = 200u128;
				let amount = 100u128;
				assert_ok!(SygmaBasicFeeHandler::set_fee(
					Origin::root(),
					PhaLocation::get().into(),
					fee
				));
				assert_noop!(
					SygmaBridge::deposit(
						Origin::signed(ALICE),
						(Concrete(PhaLocation::get()), Fungible(amount)).into(),
						(
							0,
							X1(GeneralKey(
								WeakBoundedVec::try_from(b"ethereum recipient".to_vec()).unwrap()
							))
						)
							.into(),
					),
					bridge::Error::<Runtime>::MissingMpcKey
				);
>>>>>>> de02e69a
			})
		}
	}
}<|MERGE_RESOLUTION|>--- conflicted
+++ resolved
@@ -28,13 +28,9 @@
 	};
 	use sp_runtime::{traits::Clear, RuntimeDebug};
 	use sp_std::{convert::From, vec, vec::Vec};
-<<<<<<< HEAD
-	use sygma_traits::{DepositNonce, DomainID, FeeHandler, MpcPubkey, ResourceId};
-=======
 	use sygma_traits::{
-		DepositNonce, DomainID, ExtractRecipient, FeeHandler, IsReserved, ResourceId,
+		DepositNonce, DomainID, ExtractRecipient, FeeHandler, IsReserved, MpcPubkey, ResourceId,
 	};
->>>>>>> de02e69a
 	use xcm::latest::{prelude::*, MultiLocation};
 	use xcm_executor::traits::TransactAsset;
 
@@ -463,19 +459,16 @@
 			SygmaBasicFeeHandler, SygmaBridge, TreasuryAccount, UsdcAssetId, UsdcLocation,
 			UsdcResourceId, ALICE, ASSET_OWNER, ENDOWED_BALANCE,
 		};
-<<<<<<< HEAD
 		use codec::Encode;
-		use frame_support::{assert_noop, assert_ok, sp_runtime::traits::BadOrigin};
+		use frame_support::{
+			assert_noop, assert_ok, sp_runtime::traits::BadOrigin,
+			traits::tokens::fungibles::Create as FungibleCerate,
+		};
 		use sp_core::{ecdsa, Pair};
+		use sp_runtime::WeakBoundedVec;
+		use sp_std::convert::TryFrom;
 		use sygma_traits::MpcPubkey;
-=======
-		use frame_support::{
-			assert_noop, assert_ok, traits::tokens::fungibles::Create as FungibleCerate,
-		};
-		use sp_runtime::{traits::BadOrigin, WeakBoundedVec};
-		use sp_std::convert::TryFrom;
 		use xcm::latest::prelude::*;
->>>>>>> de02e69a
 
 		#[test]
 		fn set_mpc_key() {
@@ -591,7 +584,6 @@
 		}
 
 		#[test]
-<<<<<<< HEAD
 		fn verify_mpc_signature_invalid_signature() {
 			new_test_ext().execute_with(|| {
 				let signature = vec![1u8];
@@ -613,10 +605,118 @@
 
 				// should be false
 				assert!(!SygmaBridge::verify(proposals, signature.encode()));
-=======
+			})
+		}
+
+		#[test]
+		fn verify_mpc_signature_invalid_message() {
+			new_test_ext().execute_with(|| {
+				// generate mpc keypair
+				let (pair, _): (ecdsa::Pair, _) = Pair::generate();
+				let public = pair.public();
+				let message = b"Something important";
+				let signature = pair.sign(&message[..]);
+
+				// make sure generated keypair, message and signature are all good
+				assert!(ecdsa::Pair::verify(&signature, &message[..], &public));
+				assert!(!ecdsa::Pair::verify(&signature, b"Something else", &public));
+
+				// dummy proposals
+				let p1 = Proposal {
+					origin_domain_id: 1,
+					deposit_nonce: 1,
+					resource_id: [1u8; 32],
+					data: vec![1u8],
+				};
+				let p2 = Proposal {
+					origin_domain_id: 2,
+					deposit_nonce: 2,
+					resource_id: [2u8; 32],
+					data: vec![2u8],
+				};
+				let proposals = vec![p1, p2];
+
+				// verify non matched signature against proposal list, should be false
+				assert!(!SygmaBridge::verify(proposals, signature.encode()));
+			})
+		}
+
+		#[test]
+		fn verify_mpc_signature_valid_message_unmatched_mpc() {
+			new_test_ext().execute_with(|| {
+				// generate the signing keypair
+				let (pair, _): (ecdsa::Pair, _) = Pair::generate();
+
+				// set mpc key to another random key
+				let test_mpc_key: MpcPubkey = MpcPubkey([7u8; 33]);
+				assert_ok!(SygmaBridge::set_mpc_key(Origin::root(), test_mpc_key));
+				assert_eq!(MpcKey::<Runtime>::get(), test_mpc_key);
+
+				// dummy proposals
+				let p1 = Proposal {
+					origin_domain_id: 1,
+					deposit_nonce: 1,
+					resource_id: [1u8; 32],
+					data: vec![1u8],
+				};
+				let p2 = Proposal {
+					origin_domain_id: 2,
+					deposit_nonce: 2,
+					resource_id: [2u8; 32],
+					data: vec![2u8],
+				};
+				let proposals = vec![p1, p2];
+
+				let final_message = SygmaBridge::construct_ecdsa_signing_proposals_data(&proposals);
+
+				// sign final message using generated prikey
+				let signature = pair.sign(&final_message[..]);
+
+				// verify signature, should be false because the signing key != mpc key
+				assert!(!SygmaBridge::verify(proposals, signature.encode()));
+			})
+		}
+
+		#[test]
+		fn verify_mpc_signature_valid_message_valid_signature() {
+			new_test_ext().execute_with(|| {
+				// generate mpc keypair
+				let (pair, _): (ecdsa::Pair, _) = Pair::generate();
+				let test_mpc_key: MpcPubkey = MpcPubkey(pair.public().0);
+
+				// set mpc key to generated keypair's pubkey
+				assert_ok!(SygmaBridge::set_mpc_key(Origin::root(), test_mpc_key));
+				assert_eq!(MpcKey::<Runtime>::get(), test_mpc_key);
+
+				// dummy proposals
+				let p1 = Proposal {
+					origin_domain_id: 1,
+					deposit_nonce: 1,
+					resource_id: [1u8; 32],
+					data: vec![1u8],
+				};
+				let p2 = Proposal {
+					origin_domain_id: 2,
+					deposit_nonce: 2,
+					resource_id: [2u8; 32],
+					data: vec![2u8],
+				};
+				let proposals = vec![p1, p2];
+
+				let final_message = SygmaBridge::construct_ecdsa_signing_proposals_data(&proposals);
+
+				// sign final message using generated mpc prikey
+				let signature = pair.sign(&final_message[..]);
+
+				// verify signature, should be true
+				assert!(SygmaBridge::verify(proposals, signature.encode()));
+			})
+		}
+
+		#[test]
 		fn deposit_native_asset_should_work() {
 			new_test_ext().execute_with(|| {
-				let test_mpc_key: [u8; 32] = [1; 32];
+				let test_mpc_key: MpcPubkey = MpcPubkey([1u8; 33]);
 				let fee = 100u128;
 				let amount = 200u128;
 				assert_ok!(SygmaBridge::set_mpc_key(Origin::root(), test_mpc_key));
@@ -652,45 +752,13 @@
 					),
 					handler_response: vec![],
 				})]);
->>>>>>> de02e69a
-			})
-		}
-
-		#[test]
-<<<<<<< HEAD
-		fn verify_mpc_signature_invalid_message() {
-			new_test_ext().execute_with(|| {
-				// generate mpc keypair
-				let (pair, _): (ecdsa::Pair, _) = Pair::generate();
-				let public = pair.public();
-				let message = b"Something important";
-				let signature = pair.sign(&message[..]);
-
-				// make sure generated keypair, message and signature are all good
-				assert!(ecdsa::Pair::verify(&signature, &message[..], &public));
-				assert!(!ecdsa::Pair::verify(&signature, b"Something else", &public));
-
-				// dummy proposals
-				let p1 = Proposal {
-					origin_domain_id: 1,
-					deposit_nonce: 1,
-					resource_id: [1u8; 32],
-					data: vec![1u8],
-				};
-				let p2 = Proposal {
-					origin_domain_id: 2,
-					deposit_nonce: 2,
-					resource_id: [2u8; 32],
-					data: vec![2u8],
-				};
-				let proposals = vec![p1, p2];
-
-				// verify non matched signature against proposal list, should be false
-				assert!(!SygmaBridge::verify(proposals, signature.encode()));
-=======
+			})
+		}
+
+		#[test]
 		fn deposit_foreign_asset_should_work() {
 			new_test_ext().execute_with(|| {
-				let test_mpc_key: [u8; 32] = [1; 32];
+				let test_mpc_key: MpcPubkey = MpcPubkey([1u8; 33]);
 				let fee = 100u128;
 				let amount = 200u128;
 				assert_ok!(SygmaBridge::set_mpc_key(Origin::root(), test_mpc_key));
@@ -735,49 +803,14 @@
 					),
 					handler_response: vec![],
 				})]);
->>>>>>> de02e69a
-			})
-		}
-
-		#[test]
-<<<<<<< HEAD
-		fn verify_mpc_signature_valid_message_unmatched_mpc() {
-			new_test_ext().execute_with(|| {
-				// generate the signing keypair
-				let (pair, _): (ecdsa::Pair, _) = Pair::generate();
-
-				// set mpc key to another random key
-				let test_mpc_key: MpcPubkey = MpcPubkey([7u8; 33]);
-				assert_ok!(SygmaBridge::set_mpc_key(Origin::root(), test_mpc_key));
-				assert_eq!(MpcKey::<Runtime>::get(), test_mpc_key);
-
-				// dummy proposals
-				let p1 = Proposal {
-					origin_domain_id: 1,
-					deposit_nonce: 1,
-					resource_id: [1u8; 32],
-					data: vec![1u8],
-				};
-				let p2 = Proposal {
-					origin_domain_id: 2,
-					deposit_nonce: 2,
-					resource_id: [2u8; 32],
-					data: vec![2u8],
-				};
-				let proposals = vec![p1, p2];
-
-				let final_message = SygmaBridge::construct_ecdsa_signing_proposals_data(&proposals);
-
-				// sign final message using generated prikey
-				let signature = pair.sign(&final_message[..]);
-
-				// verify signature, should be false because the signing key != mpc key
-				assert!(!SygmaBridge::verify(proposals, signature.encode()));
-=======
+			})
+		}
+
+		#[test]
 		fn deposit_unbounded_asset_should_fail() {
 			new_test_ext().execute_with(|| {
 				let unbounded_asset_location = MultiLocation::new(1, X1(GeneralIndex(123)));
-				let test_mpc_key: [u8; 32] = [1; 32];
+				let test_mpc_key: MpcPubkey = MpcPubkey([1u8; 33]);
 				let fee = 100u128;
 				let amount = 200u128;
 				assert_ok!(SygmaBridge::set_mpc_key(Origin::root(), test_mpc_key));
@@ -800,45 +833,10 @@
 					),
 					bridge::Error::<Runtime>::AssetNotBound
 				);
->>>>>>> de02e69a
-			})
-		}
-
-		#[test]
-<<<<<<< HEAD
-		fn verify_mpc_signature_valid_message_valid_signature() {
-			new_test_ext().execute_with(|| {
-				// generate mpc keypair
-				let (pair, _): (ecdsa::Pair, _) = Pair::generate();
-				let test_mpc_key: MpcPubkey = MpcPubkey(pair.public().0);
-
-				// set mpc key to generated keypair's pubkey
-				assert_ok!(SygmaBridge::set_mpc_key(Origin::root(), test_mpc_key));
-				assert_eq!(MpcKey::<Runtime>::get(), test_mpc_key);
-
-				// dummy proposals
-				let p1 = Proposal {
-					origin_domain_id: 1,
-					deposit_nonce: 1,
-					resource_id: [1u8; 32],
-					data: vec![1u8],
-				};
-				let p2 = Proposal {
-					origin_domain_id: 2,
-					deposit_nonce: 2,
-					resource_id: [2u8; 32],
-					data: vec![2u8],
-				};
-				let proposals = vec![p1, p2];
-
-				let final_message = SygmaBridge::construct_ecdsa_signing_proposals_data(&proposals);
-
-				// sign final message using generated mpc prikey
-				let signature = pair.sign(&final_message[..]);
-
-				// verify signature, should be true
-				assert!(SygmaBridge::verify(proposals, signature.encode()));
-=======
+			})
+		}
+
+		#[test]
 		fn deposit_to_unrecognized_dest_should_fail() {
 			new_test_ext().execute_with(|| {
 				let invalid_dest = MultiLocation::new(
@@ -850,7 +848,7 @@
 						),
 					),
 				);
-				let test_mpc_key: [u8; 32] = [1; 32];
+				let test_mpc_key: MpcPubkey = MpcPubkey([1u8; 33]);
 				let fee = 100u128;
 				let amount = 200u128;
 				assert_ok!(SygmaBridge::set_mpc_key(Origin::root(), test_mpc_key));
@@ -873,7 +871,7 @@
 		#[test]
 		fn deposit_without_fee_set_should_fail() {
 			new_test_ext().execute_with(|| {
-				let test_mpc_key: [u8; 32] = [1; 32];
+				let test_mpc_key: MpcPubkey = MpcPubkey([1u8; 33]);
 				let amount = 200u128;
 				assert_ok!(SygmaBridge::set_mpc_key(Origin::root(), test_mpc_key));
 				assert_noop!(
@@ -896,7 +894,7 @@
 		#[test]
 		fn deposit_less_than_fee_should_fail() {
 			new_test_ext().execute_with(|| {
-				let test_mpc_key: [u8; 32] = [1; 32];
+				let test_mpc_key: MpcPubkey = MpcPubkey([1u8; 33]);
 				let fee = 200u128;
 				let amount = 100u128;
 				assert_ok!(SygmaBridge::set_mpc_key(Origin::root(), test_mpc_key));
@@ -925,7 +923,7 @@
 		#[test]
 		fn deposit_when_bridge_paused_should_fail() {
 			new_test_ext().execute_with(|| {
-				let test_mpc_key: [u8; 32] = [1; 32];
+				let test_mpc_key: MpcPubkey = MpcPubkey([1u8; 33]);
 				let fee = 100u128;
 				let amount = 200u128;
 				assert_ok!(SygmaBridge::set_mpc_key(Origin::root(), test_mpc_key));
@@ -992,7 +990,6 @@
 					),
 					bridge::Error::<Runtime>::MissingMpcKey
 				);
->>>>>>> de02e69a
 			})
 		}
 	}
