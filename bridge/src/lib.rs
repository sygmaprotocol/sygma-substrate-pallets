--- conflicted
+++ resolved
@@ -412,89 +412,6 @@
 			Ok(())
 		}
 
-		/// Mark the give dest domainID with chainID to be enabled
-		#[pallet::weight(195_000_000)]
-		pub fn register_domain(
-			origin: OriginFor<T>,
-			dest_domain_id: DomainID,
-			dest_chain_id: ChainID,
-		) -> DispatchResult {
-			let mut sender: T::AccountId = [0u8; 32].into();
-			if <T as Config>::BridgeCommitteeOrigin::ensure_origin(origin.clone()).is_err() {
-				// Ensure bridge committee or the account that has permission to register the dest
-				// domain
-				let who = ensure_signed(origin)?;
-				ensure!(
-					<sygma_access_segregator::pallet::Pallet<T>>::has_access(
-						<T as Config>::PalletIndex::get(),
-						b"register_domain".to_vec(),
-						who.clone()
-					),
-					Error::<T>::AccessDenied
-				);
-				sender = who;
-			}
-			// make sure MPC address is set up
-			ensure!(!MpcAdd::<T>::get().is_clear(), Error::<T>::MissingMpcAddress);
-
-			DestDomainIds::<T>::insert(dest_domain_id, true);
-			DestChainIds::<T>::insert(dest_domain_id, dest_chain_id);
-
-			// Emit register dest domain event
-			Self::deposit_event(Event::RegisterDestDomain {
-				sender,
-				domain_id: dest_domain_id,
-				chain_id: dest_chain_id,
-			});
-			Ok(())
-		}
-
-		/// Mark the give dest domainID with chainID to be disabled
-		#[pallet::weight(195_000_000)]
-		pub fn unregister_domain(
-			origin: OriginFor<T>,
-			dest_domain_id: DomainID,
-			dest_chain_id: ChainID,
-		) -> DispatchResult {
-			let mut sender: T::AccountId = [0u8; 32].into();
-			if <T as Config>::BridgeCommitteeOrigin::ensure_origin(origin.clone()).is_err() {
-				// Ensure bridge committee or the account that has permission to unregister the dest
-				// domain
-				let who = ensure_signed(origin)?;
-				ensure!(
-					<sygma_access_segregator::pallet::Pallet<T>>::has_access(
-						<T as Config>::PalletIndex::get(),
-						b"unregister_domain".to_vec(),
-						who.clone()
-					),
-					Error::<T>::AccessDenied
-				);
-				sender = who;
-			}
-			// make sure MPC address is set up
-			ensure!(!MpcAdd::<T>::get().is_clear(), Error::<T>::MissingMpcAddress);
-
-			ensure!(
-				DestDomainIds::<T>::get(dest_domain_id) &&
-					DestChainIds::<T>::get(dest_domain_id).is_some(),
-				Error::<T>::DestDomainNotSupported
-			);
-
-			let co_chain_id = DestChainIds::<T>::get(dest_domain_id).unwrap();
-			ensure!(co_chain_id == dest_chain_id, Error::<T>::DestChainIDNotMatch);
-
-			DestDomainIds::<T>::remove(dest_domain_id);
-			DestChainIds::<T>::remove(dest_domain_id);
-
-			// Emit unregister dest domain event
-			Self::deposit_event(Event::UnregisterDestDomain {
-				sender,
-				domain_id: dest_domain_id,
-				chain_id: dest_chain_id,
-			});
-			Ok(())
-		}
-
 		/// Initiates a transfer.
 		#[pallet::weight(195_000_000)]
 		#[transactional]
@@ -505,11 +422,7 @@
 		) -> DispatchResult {
 			let sender = ensure_signed(origin)?;
 
-<<<<<<< HEAD
-			ensure!(!MpcAdd::<T>::get().is_clear(), Error::<T>::MissingMpcAddress);
-=======
 			ensure!(!MpcAddr::<T>::get().is_clear(), Error::<T>::MissingMpcAddress);
->>>>>>> 2c2ee18d
 
 			// Extract dest (MultiLocation) to get corresponding dest domainID and Ethereum
 			// recipient address
@@ -592,11 +505,7 @@
 		) -> DispatchResult {
 			let sender = ensure_signed(origin)?;
 
-<<<<<<< HEAD
-			ensure!(!MpcAdd::<T>::get().is_clear(), Error::<T>::MissingMpcAddress);
-=======
 			ensure!(!MpcAddr::<T>::get().is_clear(), Error::<T>::MissingMpcAddress);
->>>>>>> 2c2ee18d
 			ensure!(DestDomainIds::<T>::get(dest_domain_id), Error::<T>::DestDomainNotSupported);
 			ensure!(!IsPaused::<T>::get(dest_domain_id), Error::<T>::BridgePaused);
 
@@ -618,11 +527,7 @@
 			signature: Vec<u8>,
 		) -> DispatchResult {
 			// Check MPC address and bridge status
-<<<<<<< HEAD
-			ensure!(!MpcAdd::<T>::get().is_clear(), Error::<T>::MissingMpcAddress);
-=======
 			ensure!(!MpcAddr::<T>::get().is_clear(), Error::<T>::MissingMpcAddress);
->>>>>>> 2c2ee18d
 
 			// Verify MPC signature
 			ensure!(
@@ -900,11 +805,7 @@
 	mod test {
 		use crate as bridge;
 		use crate::{
-<<<<<<< HEAD
-			DestChainIds, DestDomainIds, Error, Event as SygmaBridgeEvent, IsPaused, MpcAdd,
-=======
 			DestChainIds, DestDomainIds, Error, Event as SygmaBridgeEvent, IsPaused, MpcAddr,
->>>>>>> 2c2ee18d
 			Proposal,
 		};
 		use alloc::vec;
@@ -972,11 +873,7 @@
 
 				// set mpc address to test_key_a
 				assert_ok!(SygmaBridge::set_mpc_address(Origin::root(), test_mpc_addr_a));
-<<<<<<< HEAD
-				assert_eq!(MpcAdd::<Runtime>::get(), test_mpc_addr_a);
-=======
 				assert_eq!(MpcAddr::<Runtime>::get(), test_mpc_addr_a);
->>>>>>> 2c2ee18d
 				// register domain
 				assert_ok!(SygmaBridge::register_domain(
 					Origin::root(),
@@ -1024,11 +921,7 @@
 
 				// set mpc address to test_key_a and pause bridge
 				assert_ok!(SygmaBridge::set_mpc_address(Origin::root(), test_mpc_addr_a));
-<<<<<<< HEAD
-				assert_eq!(MpcAdd::<Runtime>::get(), test_mpc_addr_a);
-=======
 				assert_eq!(MpcAddr::<Runtime>::get(), test_mpc_addr_a);
->>>>>>> 2c2ee18d
 				// register domain
 				assert_ok!(SygmaBridge::register_domain(
 					Origin::root(),
@@ -1670,11 +1563,7 @@
 				let (pair, _): (ecdsa::Pair, _) = Pair::generate();
 				let test_mpc_addr: MpcAddress = MpcAddress(pair.public().to_eth_address().unwrap());
 				assert_ok!(SygmaBridge::set_mpc_address(Origin::root(), test_mpc_addr));
-<<<<<<< HEAD
-				assert_eq!(MpcAdd::<Runtime>::get(), test_mpc_addr);
-=======
 				assert_eq!(MpcAddr::<Runtime>::get(), test_mpc_addr);
->>>>>>> 2c2ee18d
 				// register domain
 				assert_ok!(SygmaBridge::register_domain(
 					Origin::root(),
