// The Licensed Work is (c) 2022 Sygma
// SPDX-License-Identifier: LGPL-3.0-only

#![cfg_attr(not(feature = "std"), no_std)]

extern crate alloc;

pub use self::pallet::*;

mod eip712;
#[cfg(test)]
mod mock;

#[allow(unused_variables)]
#[allow(clippy::large_enum_variant)]
#[frame_support::pallet]
pub mod pallet {
	use alloc::string::String;

	use codec::{Decode, Encode};
	use eth_encode_packed::{abi::encode_packed, SolidityDataType};
	use ethabi::{encode as abi_encode, token::Token};
	use frame_support::{
		dispatch::DispatchResult, pallet_prelude::*, traits::StorageVersion, transactional,
		PalletId,
	};
	use frame_system::pallet_prelude::*;
	use primitive_types::U256;
	use scale_info::TypeInfo;
	use sp_io::{
		crypto::secp256k1_ecdsa_recover_compressed,
		hashing::{blake2_256, keccak_256},
	};
	use sp_runtime::{
		traits::{AccountIdConversion, Clear},
		RuntimeDebug,
	};
	use sp_std::{convert::From, vec, vec::Vec};
	use xcm::latest::{prelude::*, MultiLocation};
	use xcm_executor::traits::TransactAsset;

	use sygma_traits::{
		ChainID, DepositNonce, DomainID, ExtractRecipient, FeeHandler, IsReserved, MpcPubkey,
		PauseStatus, ResourceId, TransferType, VerifyingContractAddress,
	};

	use crate::eip712;

	#[allow(dead_code)]
	const LOG_TARGET: &str = "runtime::sygmabridge";
	const STORAGE_VERSION: StorageVersion = StorageVersion::new(0);

	#[derive(PartialEq, Eq, Clone, Encode, Decode, TypeInfo, RuntimeDebug)]
	pub struct Proposal {
		origin_domain_id: DomainID,
		deposit_nonce: DepositNonce,
		resource_id: ResourceId,
		data: Vec<u8>,
	}

	#[pallet::pallet]
	#[pallet::generate_store(pub (super) trait Store)]
	#[pallet::storage_version(STORAGE_VERSION)]
	#[pallet::without_storage_info]
	pub struct Pallet<T>(_);

	#[pallet::config]
	pub trait Config: frame_system::Config + sygma_access_segregator::Config {
		type RuntimeEvent: From<Event<Self>> + IsType<<Self as frame_system::Config>::RuntimeEvent>;

		/// Origin used to administer the pallet
		type BridgeCommitteeOrigin: EnsureOrigin<Self::RuntimeOrigin>;

		/// The identifier for this chain.
		/// This must be unique and must not collide with existing IDs within a set of bridged
		/// chains.
		#[pallet::constant]
		type DestDomainID: Get<DomainID>;

		/// Bridge transfer reserve account
		#[pallet::constant]
		type TransferReserveAccount: Get<Self::AccountId>;

		/// Pallet ChainID
		/// This is used in EIP712 typed data domain
		#[pallet::constant]
		type DestChainID: Get<ChainID>;

		/// EIP712 Verifying contract address
		/// This is used in EIP712 typed data domain
		#[pallet::constant]
		type DestVerifyingContractAddress: Get<VerifyingContractAddress>;

		/// Fee reserve account
		#[pallet::constant]
		type FeeReserveAccount: Get<Self::AccountId>;

		/// Fee information getter
		type FeeHandler: FeeHandler;

		/// Pause status getter
		type PauseStatus: PauseStatus;

		/// Implementation of withdraw and deposit an asset.
		type AssetTransactor: TransactAsset;

		/// AssetId and ResourceId pairs
		type ResourcePairs: Get<Vec<(AssetId, ResourceId)>>;

		/// Return if asset reserved on current chain
		type ReserveChecker: IsReserved;

		/// Extract recipient from given MultiLocation
		type ExtractRecipient: ExtractRecipient;

		/// Config ID for the current pallet instance
		type PalletId: Get<PalletId>;

		/// Current pallet index defined in runtime
		type PalletIndex: Get<u8>;
	}

	#[allow(dead_code)]
	#[pallet::event]
	#[pallet::generate_deposit(pub (super) fn deposit_event)]
	pub enum Event<T: Config> {
		/// When initial bridge transfer send to dest domain
		/// args: [dest_domain_id, resource_id, deposit_nonce, sender, deposit_data,
		/// handler_response, transfer_type]
		Deposit {
			dest_domain_id: DomainID,
			resource_id: ResourceId,
			deposit_nonce: DepositNonce,
			sender: T::AccountId,
			deposit_data: Vec<u8>,
			handler_response: Vec<u8>,
			transfer_type: TransferType,
		},
		/// When proposal was executed successfully
		ProposalExecution {
			origin_domain_id: DomainID,
			deposit_nonce: DepositNonce,
			data_hash: [u8; 32],
		},
		/// When proposal was faild to execute
		FailedHandlerExecution {
			error: Vec<u8>,
			origin_domain_id: DomainID,
			deposit_nonce: DepositNonce,
		},
		/// When user is going to retry a bridge transfer
		/// args: [deposit_on_block_height, deposit_extrinsic_index, sender]
		Retry { deposit_on_block_height: u128, deposit_extrinsic_index: u128, sender: T::AccountId },
		/// When bridge is paused
		/// args: [dest_domain_id]
		BridgePaused { dest_domain_id: DomainID },
		/// When bridge is unpaused
		/// args: [dest_domain_id]
		BridgeUnpaused { dest_domain_id: DomainID },
	}

	#[pallet::error]
	pub enum Error<T> {
		/// Account has not gained access permission
		AccessDenied,
		/// Protected operation, must be performed by relayer
		BadMpcSignature,
		/// Insufficient balance on sender account
		InsufficientBalance,
		/// Failed to extract EVM receipient address according to given recipient parser
		ExtractRecipientFailed,
		/// Asset transactor execution failed
		TransactFailed,
		/// The withdrawn amount can not cover the fee payment
		FeeTooExpensive,
		/// MPC key not set
		MissingMpcKey,
		/// MPC key can not be updated
		MpcKeyNotUpdatable,
		/// Bridge is paused
		BridgePaused,
		/// Bridge is unpaused
		BridgeUnpaused,
		/// Fee config option missing
		MissingFeeConfig,
		/// Asset not bound to a resource id
		AssetNotBound,
		/// Proposal has either failed or succeeded
		ProposalAlreadyComplete,
		/// Transactor operation failed
		TransactorFailed,
		/// Origin domain id mismatch
		InvalidOriginDomainId,
		/// Deposit data not correct
		InvalidDepositData,
		/// Function unimplemented
		Unimplemented,
	}

	/// Deposit counter of dest domain
	#[pallet::storage]
	#[pallet::getter(fn dest_counts)]
	pub type DepositCounts<T> = StorageValue<_, DepositNonce, ValueQuery>;

	/// Bridge Pause indicator
	/// Bridge is unpaused initially, until pause
	/// After MPC key setup, bridge should be paused until ready to unpause
	#[pallet::storage]
	#[pallet::getter(fn is_paused)]
	pub type IsPaused<T> = StorageValue<_, bool, ValueQuery>;

	/// Pre-set MPC public key
	#[pallet::storage]
	#[pallet::getter(fn mpc_key)]
	pub type MpcKey<T> = StorageValue<_, MpcPubkey, ValueQuery>;

	/// Mark whether a deposit nonce was used. Used to mark execution status of a proposal.
	#[pallet::storage]
	#[pallet::getter(fn used_nonces)]
	pub type UsedNonces<T: Config> =
		StorageMap<_, Twox64Concat, DepositNonce, DepositNonce, ValueQuery>;

	#[pallet::call]
	impl<T: Config> Pallet<T>
	where
		<T as frame_system::Config>::AccountId: From<[u8; 32]> + Into<[u8; 32]>,
	{
		/// Pause bridge, this would lead to bridge transfer failure before it being unpaused.
		#[pallet::weight(195_000_000)]
		pub fn pause_bridge(origin: OriginFor<T>) -> DispatchResult {
			if <T as Config>::BridgeCommitteeOrigin::ensure_origin(origin.clone()).is_err() {
				// Ensure bridge committee or the account that has permisson to pause bridge
				let who = ensure_signed(origin)?;
				ensure!(
					<sygma_access_segregator::pallet::Pallet<T>>::has_access(
						<T as Config>::PalletIndex::get(),
						b"pause_bridge".to_vec(),
						who
					),
					Error::<T>::AccessDenied
				);
			}
			// make sure MPC key is set up
			ensure!(!MpcKey::<T>::get().is_clear(), Error::<T>::MissingMpcKey);

			// Mark as paused
			IsPaused::<T>::set(true);

			// Emit BridgePause event
			Self::deposit_event(Event::BridgePaused { dest_domain_id: T::DestDomainID::get() });
			Ok(())
		}

		/// Unpause bridge.
		#[pallet::weight(195_000_000)]
		pub fn unpause_bridge(origin: OriginFor<T>) -> DispatchResult {
			if <T as Config>::BridgeCommitteeOrigin::ensure_origin(origin.clone()).is_err() {
				// Ensure bridge committee or the account that has permisson to unpause bridge
				let who = ensure_signed(origin)?;
				ensure!(
					<sygma_access_segregator::pallet::Pallet<T>>::has_access(
						<T as Config>::PalletIndex::get(),
						b"unpause_bridge".to_vec(),
						who
					),
					Error::<T>::AccessDenied
				);
			}
			// make sure MPC key is set up
			ensure!(!MpcKey::<T>::get().is_clear(), Error::<T>::MissingMpcKey);

			// make sure the current status is paused
			ensure!(IsPaused::<T>::get(), Error::<T>::BridgeUnpaused);

			// Mark as unpaused
			IsPaused::<T>::set(false);

			// Emit BridgeUnpause event
			Self::deposit_event(Event::BridgeUnpaused { dest_domain_id: T::DestDomainID::get() });
			Ok(())
		}

		/// Mark an ECDSA public key as a MPC account.
		#[pallet::weight(195_000_000)]
		pub fn set_mpc_key(origin: OriginFor<T>, _key: MpcPubkey) -> DispatchResult {
			if <T as Config>::BridgeCommitteeOrigin::ensure_origin(origin.clone()).is_err() {
				// Ensure bridge committee or the account that has permisson to set mpc key
				let who = ensure_signed(origin)?;
				ensure!(
					<sygma_access_segregator::pallet::Pallet<T>>::has_access(
						<T as Config>::PalletIndex::get(),
						b"set_mpc_key".to_vec(),
						who
					),
					Error::<T>::AccessDenied
				);
			}
			// Cannot set MPC key is it's already set
			ensure!(MpcKey::<T>::get().is_clear(), Error::<T>::MpcKeyNotUpdatable);

			// Set MPC account public key
			MpcKey::<T>::set(_key);
			Ok(())
		}

		/// Initiates a transfer.
		#[pallet::weight(195_000_000)]
		#[transactional]
		pub fn deposit(
			origin: OriginFor<T>,
			asset: MultiAsset,
			dest: MultiLocation,
		) -> DispatchResult {
			let sender = ensure_signed(origin)?;

			ensure!(!MpcKey::<T>::get().is_clear(), Error::<T>::MissingMpcKey);
			ensure!(!IsPaused::<T>::get(), Error::<T>::BridgePaused);

			// Extract asset (MultiAsset) to get corresponding ResourceId, transfer amount and the
			// transfer type
			let (resource_id, amount, transfer_type) =
				Self::extract_asset(&asset).ok_or(Error::<T>::AssetNotBound)?;
			// Extract dest (MultiLocation) to get corresponding Ethereum recipient address
			let recipient = T::ExtractRecipient::extract_recipient(&dest)
				.ok_or(Error::<T>::ExtractRecipientFailed)?;
			let fee = T::FeeHandler::get_fee(&asset.id).ok_or(Error::<T>::MissingFeeConfig)?;

			ensure!(amount > fee, Error::<T>::FeeTooExpensive);

			// Withdraw `amount` of asset from sender
			T::AssetTransactor::withdraw_asset(
				&asset,
				&Junction::AccountId32 { network: NetworkId::Any, id: sender.clone().into() }
					.into(),
			)
			.map_err(|_| Error::<T>::TransactFailed)?;

			// Deposit `fee` of asset to treasury account
			T::AssetTransactor::deposit_asset(
				&(asset.id.clone(), Fungible(fee)).into(),
				&Junction::AccountId32 {
					network: NetworkId::Any,
					id: T::FeeReserveAccount::get().into(),
				}
				.into(),
			)
			.map_err(|_| Error::<T>::TransactFailed)?;

			// Deposit `amount - fee` of asset to reserve account if asset is reserved in local
			// chain.
			if T::ReserveChecker::is_reserved(&asset.id) {
				T::AssetTransactor::deposit_asset(
					&(asset.id.clone(), Fungible(amount - fee)).into(),
					&Junction::AccountId32 {
						network: NetworkId::Any,
						id: T::TransferReserveAccount::get().into(),
					}
					.into(),
				)
				.map_err(|_| Error::<T>::TransactFailed)?;
			}

			// Bump deposit nonce
			let deposit_nonce = DepositCounts::<T>::get();
			DepositCounts::<T>::put(deposit_nonce + 1);

			// Emit Deposit event
			Self::deposit_event(Event::Deposit {
				dest_domain_id: T::DestDomainID::get(),
				resource_id,
				deposit_nonce,
				sender,
				deposit_data: Self::create_deposit_data(amount - fee, recipient),
				handler_response: vec![],
				transfer_type,
			});

			Ok(())
		}

		/// This method is used to trigger the process for retrying failed deposits on the MPC side.
		#[pallet::weight(195_000_000)]
		#[transactional]
		pub fn retry(
			origin: OriginFor<T>,
			deposit_on_block_height: u128,
			deposit_extrinsic_index: u128,
		) -> DispatchResult {
			let sender = ensure_signed(origin)?;

			ensure!(!MpcKey::<T>::get().is_clear(), Error::<T>::MissingMpcKey);
			ensure!(!IsPaused::<T>::get(), Error::<T>::BridgePaused);

			// Emit retry event
			Self::deposit_event(Event::<T>::Retry {
				deposit_on_block_height,
				deposit_extrinsic_index,
				sender,
			});
			Ok(())
		}

		/// Executes a batch of deposit proposals (only if signature is signed by MPC).
		#[pallet::weight(195_000_000)]
		#[transactional]
		pub fn execute_proposal(
			_origin: OriginFor<T>,
			proposals: Vec<Proposal>,
			signature: Vec<u8>,
		) -> DispatchResult {
			// Check MPC key and bridge status
			ensure!(!MpcKey::<T>::get().is_clear(), Error::<T>::MissingMpcKey);
			ensure!(!IsPaused::<T>::get(), Error::<T>::BridgePaused);
			// Verify MPC signature
			ensure!(Self::verify(&proposals, signature), Error::<T>::BadMpcSignature);

			// Execute proposals one by on.
			// Note if one proposal failed to execute, we emit `FailedHandlerExecution` rather
			// than revert whole transaction
			for proposal in proposals.iter() {
				Self::execute_proposal_internal(proposal).map_or_else(
					|e| {
						let err_msg: &'static str = e.into();
						// Emit FailedHandlerExecution
						Self::deposit_event(Event::FailedHandlerExecution {
							error: err_msg.as_bytes().to_vec(),
							origin_domain_id: proposal.origin_domain_id,
							deposit_nonce: proposal.deposit_nonce,
						});
					},
					|_| {
						// Update proposal status
						Self::set_proposal_executed(proposal.deposit_nonce);

						// Emit ProposalExecution
						Self::deposit_event(Event::ProposalExecution {
							origin_domain_id: proposal.origin_domain_id,
							deposit_nonce: proposal.deposit_nonce,
							data_hash: keccak_256(
								&[
									proposal.data.clone(),
									T::PalletId::get().into_account_truncating(),
								]
								.concat(),
							),
						});
					},
				);
			}

			Ok(())
		}
	}

	pub struct PauseStatusImpl<T>(PhantomData<T>);

	impl<T: Config> PauseStatus for PauseStatusImpl<T> {
		fn is_paused() -> bool {
			IsPaused::<T>::get()
		}
	}

	impl<T: Config> Pallet<T>
	where
		<T as frame_system::Config>::AccountId: From<[u8; 32]> + Into<[u8; 32]>,
	{
		/// Verifies that proposal data is signed by MPC address.
		#[allow(dead_code)]
		fn verify(proposals: &Vec<Proposal>, signature: Vec<u8>) -> bool {
			let sig = match signature.try_into() {
				Ok(_sig) => _sig,
				Err(error) => return false,
			};

			// parse proposals and construct signing message
			let final_message = Self::construct_ecdsa_signing_proposals_data(proposals);

			// recover the signing pubkey
			if let Ok(pubkey) =
				secp256k1_ecdsa_recover_compressed(&sig, &blake2_256(&final_message))
			{
				pubkey == MpcKey::<T>::get().0
			} else {
				false
			}
		}

		/// Parse proposals and construct the original signing message
		pub fn construct_ecdsa_signing_proposals_data(proposals: &Vec<Proposal>) -> [u8; 32] {
			let proposal_typehash = keccak_256(
				"Proposal(uint8 originDomainID,uint64 depositNonce,bytes32 resourceID,bytes data)"
					.as_bytes(),
			);

			let mut keccak_data = Vec::new();
			for prop in proposals {
				let proposal_domain_id_token = Token::Uint(prop.origin_domain_id.into());
				let proposal_deposit_nonce_token = Token::Uint(prop.deposit_nonce.into());
				let proposal_resource_id_token = Token::FixedBytes(prop.resource_id.to_vec());
				let proposal_data_token = Token::FixedBytes(keccak_256(&prop.data).to_vec());

				keccak_data.push(keccak_256(&abi_encode(&[
					Token::FixedBytes(proposal_typehash.to_vec()),
					proposal_domain_id_token,
					proposal_deposit_nonce_token,
					proposal_resource_id_token,
					proposal_data_token,
				])));
			}

			// flatten the keccak_data into vec<u8>
			let mut final_keccak_data = Vec::new();
			for data in keccak_data {
				for d in data {
					final_keccak_data.push(d)
				}
			}

			let final_keccak_data_input = &vec![SolidityDataType::Bytes(&final_keccak_data)];
			let (bytes, _) = encode_packed(final_keccak_data_input);
			let hashed_keccak_data = keccak_256(bytes.as_slice());

			let struct_hash = keccak_256(&abi_encode(&[
				Token::FixedBytes(proposal_typehash.to_vec()),
				Token::FixedBytes(hashed_keccak_data.to_vec()),
			]));

			// domain separator
			let default_eip712_domain = eip712::EIP712Domain::default();
			let eip712_domain = eip712::EIP712Domain {
				name: String::from("Bridge"),
				version: String::from("3.1.0"),
				chain_id: T::DestChainID::get(),
				verifying_contract: T::DestVerifyingContractAddress::get(),
				salt: default_eip712_domain.salt,
			};
			let domain_separator = eip712_domain.separator();

			let typed_data_hash_input = &vec![
				SolidityDataType::String("\x19\x01"),
				SolidityDataType::Bytes(&domain_separator),
				SolidityDataType::Bytes(&struct_hash),
			];
			let (bytes, _) = encode_packed(typed_data_hash_input);
			keccak_256(bytes.as_slice())
		}

		/// Extract asset id and transfer amount from `MultiAsset`, currently only fungible asset
		/// are supported.
		fn extract_asset(asset: &MultiAsset) -> Option<(ResourceId, u128, TransferType)> {
			match (&asset.fun, &asset.id) {
				(Fungible(amount), _) =>
					T::ResourcePairs::get().iter().position(|a| a.0 == asset.id).map(|idx| {
						(T::ResourcePairs::get()[idx].1, *amount, TransferType::FungibleTransfer)
					}),
				_ => None,
			}
		}

		fn create_deposit_data(amount: u128, recipient: Vec<u8>) -> Vec<u8> {
			[
				&Self::hex_zero_padding_32(amount),
				&Self::hex_zero_padding_32(recipient.len() as u128),
				recipient.as_slice(),
			]
			.concat()
			.to_vec()
		}

		/// Extract transfer amount and recipient location from deposit data.
		/// For fungible transfer, data passed into the function should be constructed as follows:
		/// amount                    uint256     bytes  0 - 32
		/// recipient data length     uint256     bytes  32 - 64
		/// recipient data            bytes       bytes  64 - END
		///
		/// Only fungible transfer is supportted so far.
		fn extract_deposit_data(data: &Vec<u8>) -> Option<(u128, MultiLocation)> {
			if data.len() < 64 {
				return None
			}
			let amount: u128 = U256::from_little_endian(&data[0..32])
				.try_into()
				.expect("Amount convert failed. qed.");
			let recipient_len: usize = U256::from_little_endian(&data[32..64])
				.try_into()
				.expect("Length convert failed. qed.");
			if data.len() != (64 + recipient_len) {
				return None
			}
			let recipient = data[64..data.len()].to_vec();
			if let Ok(location) = <MultiLocation>::decode(&mut recipient.as_slice()) {
				Some((amount, location))
			} else {
				None
			}
		}

		fn rid_to_assetid(rid: &ResourceId) -> Option<AssetId> {
			T::ResourcePairs::get()
				.iter()
				.position(|a| &a.1 == rid)
				.map(|idx| T::ResourcePairs::get()[idx].0.clone())
		}

		fn hex_zero_padding_32(i: u128) -> [u8; 32] {
			let mut result = [0u8; 32];
			U256::from(i).to_little_endian(&mut result);
			result
		}

		/// Return true if deposit nonce has been used
		fn is_proposal_executed(nonce: DepositNonce) -> bool {
			(UsedNonces::<T>::get(nonce / 256) & (1 << (nonce % 256))) != 0
		}

		/// Set bit mask for specific nonce as used
		fn set_proposal_executed(nonce: DepositNonce) {
			let mut current_nonces = UsedNonces::<T>::get(nonce / 256);
			current_nonces |= 1 << (nonce % 256);
			UsedNonces::<T>::insert(nonce / 256, current_nonces);
		}

		/// Execute a single proposal
		fn execute_proposal_internal(proposal: &Proposal) -> DispatchResult {
			// Check if proposal has executed
			ensure!(
				!Self::is_proposal_executed(proposal.deposit_nonce),
				Error::<T>::ProposalAlreadyComplete
			);
			// Check if the dest domain id is correct
			ensure!(
				proposal.origin_domain_id == T::DestDomainID::get(),
				Error::<T>::InvalidOriginDomainId
			);
			// Extract ResourceId from proposal data to get corresponding asset (MultiAsset)
			let asset_id =
				Self::rid_to_assetid(&proposal.resource_id).ok_or(Error::<T>::AssetNotBound)?;
			// Extract Receipt from proposal data to get corresponding location (MultiLocation)
			let (amount, location) =
				Self::extract_deposit_data(&proposal.data).ok_or(Error::<T>::InvalidDepositData)?;
			let asset = (asset_id.clone(), amount).into();

			// Withdraw `amount` of asset from reserve account
			if T::ReserveChecker::is_reserved(&asset_id) {
				T::AssetTransactor::withdraw_asset(
					&asset,
					&Junction::AccountId32 {
						network: NetworkId::Any,
						id: T::TransferReserveAccount::get().into(),
					}
					.into(),
				)
				.map_err(|_| Error::<T>::TransactFailed)?;
			}

			// Deposit `amount` of asset to dest location
			T::AssetTransactor::deposit_asset(&asset, &location)
				.map_err(|_| Error::<T>::TransactFailed)?;

			Ok(())
		}
	}

	#[cfg(test)]
	mod test {
<<<<<<< HEAD
=======
		use crate as bridge;
		use crate::{Event as SygmaBridgeEvent, IsPaused, MpcKey, Proposal};
		use bridge::mock::{
			assert_events, new_test_ext, AccessSegregator, Assets, Balances, BridgeAccount,
			BridgePalletIndex, DestDomainID, PhaLocation, PhaResourceId, Runtime, RuntimeEvent,
			RuntimeOrigin as Origin, SygmaBasicFeeHandler, SygmaBridge, TreasuryAccount,
			UsdcAssetId, UsdcLocation, UsdcResourceId, ALICE, ASSET_OWNER, BOB, ENDOWED_BALANCE,
		};
>>>>>>> ea47cd57
		use codec::Encode;
		use frame_support::{
			assert_noop, assert_ok, traits::tokens::fungibles::Create as FungibleCerate,
		};
		use sp_core::{ecdsa, Pair};
		use sp_runtime::WeakBoundedVec;
		use sp_std::convert::TryFrom;
		use xcm::latest::prelude::*;

		use bridge::mock::{
			assert_events, new_test_ext, Assets, Balances, BridgeAccount, DestDomainID,
			PhaLocation, PhaResourceId, Runtime, RuntimeEvent, RuntimeOrigin as Origin,
			SygmaBasicFeeHandler, SygmaBridge, TreasuryAccount, UsdcAssetId, UsdcLocation,
			UsdcResourceId, ALICE, ASSET_OWNER, BOB, ENDOWED_BALANCE,
		};
		use sygma_traits::{MpcPubkey, TransferType};

		use crate as bridge;
		use crate::{Event as SygmaBridgeEvent, IsPaused, MpcKey, Proposal};

		#[test]
		fn set_mpc_key() {
			new_test_ext().execute_with(|| {
				let default_key: MpcPubkey = MpcPubkey::default();
				let test_mpc_key_a: MpcPubkey = MpcPubkey([1u8; 33]);
				let test_mpc_key_b: MpcPubkey = MpcPubkey([2u8; 33]);

				assert_eq!(MpcKey::<Runtime>::get(), default_key);

				// set to test_key_a
				assert_ok!(SygmaBridge::set_mpc_key(Origin::root(), test_mpc_key_a));
				assert_eq!(MpcKey::<Runtime>::get(), test_mpc_key_a);

				// set to test_key_b: should be MpcKeyNotUpdatable error
				assert_noop!(
					SygmaBridge::set_mpc_key(Origin::root(), test_mpc_key_b),
					bridge::Error::<Runtime>::MpcKeyNotUpdatable
				);

				// permission test: unauthorized account should not be able to set mpc key
				let unauthorized_account = Origin::from(Some(ALICE));
				assert_noop!(
					SygmaBridge::set_mpc_key(unauthorized_account, test_mpc_key_a),
					bridge::Error::<Runtime>::AccessDenied
				);
				assert_eq!(MpcKey::<Runtime>::get(), test_mpc_key_a);
			})
		}

		#[test]
		fn pause_bridge() {
			new_test_ext().execute_with(|| {
				let default_key: MpcPubkey = MpcPubkey::default();
				let test_mpc_key_a: MpcPubkey = MpcPubkey([1u8; 33]);

				assert_eq!(MpcKey::<Runtime>::get(), default_key);

				// pause bridge when mpc key is not set, should be err
				assert_noop!(
					SygmaBridge::pause_bridge(Origin::root()),
					bridge::Error::<Runtime>::MissingMpcKey
				);

				// set mpc key to test_key_a
				assert_ok!(SygmaBridge::set_mpc_key(Origin::root(), test_mpc_key_a));
				assert_eq!(MpcKey::<Runtime>::get(), test_mpc_key_a);

				// pause bridge again, should be ok
				assert_ok!(SygmaBridge::pause_bridge(Origin::root()));
				assert!(IsPaused::<Runtime>::get());
				assert_events(vec![RuntimeEvent::SygmaBridge(SygmaBridgeEvent::BridgePaused {
					dest_domain_id: 1,
				})]);

				// pause bridge again after paused, should be ok
				assert_ok!(SygmaBridge::pause_bridge(Origin::root()));
				assert!(IsPaused::<Runtime>::get());
				assert_events(vec![RuntimeEvent::SygmaBridge(SygmaBridgeEvent::BridgePaused {
					dest_domain_id: 1,
				})]);

				// permission test: unauthorized account should not be able to pause bridge
				let unauthorized_account = Origin::from(Some(ALICE));
				assert_noop!(
					SygmaBridge::pause_bridge(unauthorized_account),
					bridge::Error::<Runtime>::AccessDenied
				);
				assert!(IsPaused::<Runtime>::get());
			})
		}

		#[test]
		fn unpause_bridge() {
			new_test_ext().execute_with(|| {
				let default_key: MpcPubkey = MpcPubkey::default();
				let test_mpc_key_a: MpcPubkey = MpcPubkey([1u8; 33]);

				assert_eq!(MpcKey::<Runtime>::get(), default_key);

				// unpause bridge when mpc key is not set, should be error
				assert_noop!(
					SygmaBridge::unpause_bridge(Origin::root()),
					bridge::Error::<Runtime>::MissingMpcKey
				);

				// set mpc key to test_key_a and pause bridge
				assert_ok!(SygmaBridge::set_mpc_key(Origin::root(), test_mpc_key_a));
				assert_eq!(MpcKey::<Runtime>::get(), test_mpc_key_a);
				assert_ok!(SygmaBridge::pause_bridge(Origin::root()));
				assert_events(vec![RuntimeEvent::SygmaBridge(SygmaBridgeEvent::BridgePaused {
					dest_domain_id: 1,
				})]);

				// bridge should be paused here
				assert!(IsPaused::<Runtime>::get());

				// ready to unpause bridge, should be ok
				assert_ok!(SygmaBridge::unpause_bridge(Origin::root()));
				assert_events(vec![RuntimeEvent::SygmaBridge(SygmaBridgeEvent::BridgeUnpaused {
					dest_domain_id: 1,
				})]);

				// try to unpause it again, should be error
				assert_noop!(
					SygmaBridge::unpause_bridge(Origin::root()),
					bridge::Error::<Runtime>::BridgeUnpaused
				);

				// permission test: unauthorized account should not be able to unpause a recognized
				// bridge
				let unauthorized_account = Origin::from(Some(ALICE));
				assert_noop!(
					SygmaBridge::unpause_bridge(unauthorized_account),
					bridge::Error::<Runtime>::AccessDenied
				);
				assert!(!IsPaused::<Runtime>::get());
			})
		}

		#[test]
		fn verify_mpc_signature_invalid_signature() {
			new_test_ext().execute_with(|| {
				let signature = vec![1u8];

				// dummy proposals
				let p1 = Proposal {
					origin_domain_id: 1,
					deposit_nonce: 1,
					resource_id: [1u8; 32],
					data: vec![1u8],
				};
				let p2 = Proposal {
					origin_domain_id: 2,
					deposit_nonce: 2,
					resource_id: [2u8; 32],
					data: vec![2u8],
				};
				let proposals = vec![p1, p2];

				// should be false
				assert!(!SygmaBridge::verify(&proposals, signature.encode()));
			})
		}

		#[test]
		fn verify_mpc_signature_invalid_message() {
			new_test_ext().execute_with(|| {
				// generate mpc keypair
				let (pair, _): (ecdsa::Pair, _) = Pair::generate();
				let public = pair.public();
				let message = b"Something important";
				let signature = pair.sign(&message[..]);

				// make sure generated keypair, message and signature are all good
				assert!(ecdsa::Pair::verify(&signature, &message[..], &public));
				assert!(!ecdsa::Pair::verify(&signature, b"Something else", &public));

				// dummy proposals
				let p1 = Proposal {
					origin_domain_id: 1,
					deposit_nonce: 1,
					resource_id: [1u8; 32],
					data: vec![1u8],
				};
				let p2 = Proposal {
					origin_domain_id: 2,
					deposit_nonce: 2,
					resource_id: [2u8; 32],
					data: vec![2u8],
				};
				let proposals = vec![p1, p2];

				// verify non matched signature against proposal list, should be false
				assert!(!SygmaBridge::verify(&proposals, signature.encode()));
			})
		}

		#[test]
		fn verify_mpc_signature_valid_message_unmatched_mpc() {
			new_test_ext().execute_with(|| {
				// generate the signing keypair
				let (pair, _): (ecdsa::Pair, _) = Pair::generate();

				// set mpc key to another random key
				let test_mpc_key: MpcPubkey = MpcPubkey([7u8; 33]);
				assert_ok!(SygmaBridge::set_mpc_key(Origin::root(), test_mpc_key));
				assert_eq!(MpcKey::<Runtime>::get(), test_mpc_key);

				// dummy proposals
				let p1 = Proposal {
					origin_domain_id: 1,
					deposit_nonce: 1,
					resource_id: [1u8; 32],
					data: vec![1u8],
				};
				let p2 = Proposal {
					origin_domain_id: 2,
					deposit_nonce: 2,
					resource_id: [2u8; 32],
					data: vec![2u8],
				};
				let proposals = vec![p1, p2];

				let final_message = SygmaBridge::construct_ecdsa_signing_proposals_data(&proposals);

				// sign final message using generated prikey
				let signature = pair.sign(&final_message[..]);

				// verify signature, should be false because the signing key != mpc key
				assert!(!SygmaBridge::verify(&proposals, signature.encode()));
			})
		}

		#[test]
		fn verify_mpc_signature_valid_message_valid_signature() {
			new_test_ext().execute_with(|| {
				// generate mpc keypair
				let (pair, _): (ecdsa::Pair, _) = Pair::generate();
				let test_mpc_key: MpcPubkey = MpcPubkey(pair.public().0);

				// set mpc key to generated keypair's pubkey
				assert_ok!(SygmaBridge::set_mpc_key(Origin::root(), test_mpc_key));
				assert_eq!(MpcKey::<Runtime>::get(), test_mpc_key);

				// dummy proposals
				let p1 = Proposal {
					origin_domain_id: 1,
					deposit_nonce: 1,
					resource_id: [1u8; 32],
					data: vec![1u8],
				};
				let p2 = Proposal {
					origin_domain_id: 2,
					deposit_nonce: 2,
					resource_id: [2u8; 32],
					data: vec![2u8],
				};
				let proposals = vec![p1, p2];

				let final_message = SygmaBridge::construct_ecdsa_signing_proposals_data(&proposals);

				// sign final message using generated mpc prikey
				let signature = pair.sign(&final_message[..]);

				// verify signature, should be true
				assert!(SygmaBridge::verify(&proposals, signature.encode()));
			})
		}

		#[test]
		fn deposit_native_asset_should_work() {
			new_test_ext().execute_with(|| {
				let test_mpc_key: MpcPubkey = MpcPubkey([1u8; 33]);
				let fee = 100u128;
				let amount = 200u128;
				assert_ok!(SygmaBridge::set_mpc_key(Origin::root(), test_mpc_key));
				assert_ok!(SygmaBasicFeeHandler::set_fee(
					Origin::root(),
					PhaLocation::get().into(),
					fee
				));
				assert_ok!(SygmaBridge::deposit(
					Origin::signed(ALICE),
					(Concrete(PhaLocation::get()), Fungible(amount)).into(),
					(
						0,
						X1(GeneralKey(
							WeakBoundedVec::try_from(b"ethereum recipient".to_vec()).unwrap()
						))
					)
						.into(),
				));
				// Check balances
				assert_eq!(Balances::free_balance(ALICE), ENDOWED_BALANCE - amount);
				assert_eq!(Balances::free_balance(BridgeAccount::get()), amount - fee);
				assert_eq!(Balances::free_balance(TreasuryAccount::get()), fee);
				// Check event
				assert_events(vec![RuntimeEvent::SygmaBridge(SygmaBridgeEvent::Deposit {
					dest_domain_id: DestDomainID::get(),
					resource_id: PhaResourceId::get(),
					deposit_nonce: 0,
					sender: ALICE,
					deposit_data: SygmaBridge::create_deposit_data(
						amount - fee,
						b"ethereum recipient".to_vec(),
					),
					handler_response: vec![],
					transfer_type: TransferType::FungibleTransfer,
				})]);
			})
		}

		#[test]
		fn deposit_foreign_asset_should_work() {
			new_test_ext().execute_with(|| {
				let test_mpc_key: MpcPubkey = MpcPubkey([1u8; 33]);
				let fee = 100u128;
				let amount = 200u128;
				assert_ok!(SygmaBridge::set_mpc_key(Origin::root(), test_mpc_key));
				assert_ok!(SygmaBasicFeeHandler::set_fee(
					Origin::root(),
					UsdcLocation::get().into(),
					fee
				));
				// Register foreign asset (USDC) with asset id 0
				assert_ok!(<pallet_assets::pallet::Pallet<Runtime> as FungibleCerate<
					<Runtime as frame_system::Config>::AccountId,
				>>::create(UsdcAssetId::get(), ASSET_OWNER, true, 1,));

				// Mint some USDC to ALICE for test
				assert_ok!(Assets::mint(Origin::signed(ASSET_OWNER), 0, ALICE, ENDOWED_BALANCE,));
				assert_eq!(Assets::balance(UsdcAssetId::get(), &ALICE), ENDOWED_BALANCE);

				assert_ok!(SygmaBridge::deposit(
					Origin::signed(ALICE),
					(Concrete(UsdcLocation::get()), Fungible(amount)).into(),
					(
						0,
						X1(GeneralKey(
							WeakBoundedVec::try_from(b"ethereum recipient".to_vec()).unwrap()
						))
					)
						.into(),
				));
				// Check balances
				assert_eq!(Assets::balance(UsdcAssetId::get(), &ALICE), ENDOWED_BALANCE - amount);
				assert_eq!(Assets::balance(UsdcAssetId::get(), &BridgeAccount::get()), 0);
				assert_eq!(Assets::balance(UsdcAssetId::get(), &TreasuryAccount::get()), fee);
				// Check event
				assert_events(vec![RuntimeEvent::SygmaBridge(SygmaBridgeEvent::Deposit {
					dest_domain_id: DestDomainID::get(),
					resource_id: UsdcResourceId::get(),
					deposit_nonce: 0,
					sender: ALICE,
					deposit_data: SygmaBridge::create_deposit_data(
						amount - fee,
						b"ethereum recipient".to_vec(),
					),
					handler_response: vec![],
					transfer_type: TransferType::FungibleTransfer,
				})]);
			})
		}

		#[test]
		fn deposit_unbounded_asset_should_fail() {
			new_test_ext().execute_with(|| {
				let unbounded_asset_location = MultiLocation::new(1, X1(GeneralIndex(123)));
				let test_mpc_key: MpcPubkey = MpcPubkey([1u8; 33]);
				let fee = 100u128;
				let amount = 200u128;
				assert_ok!(SygmaBridge::set_mpc_key(Origin::root(), test_mpc_key));
				assert_ok!(SygmaBasicFeeHandler::set_fee(
					Origin::root(),
					unbounded_asset_location.clone().into(),
					fee
				));
				assert_noop!(
					SygmaBridge::deposit(
						Origin::signed(ALICE),
						(Concrete(unbounded_asset_location), Fungible(amount)).into(),
						(
							0,
							X1(GeneralKey(
								WeakBoundedVec::try_from(b"ethereum recipient".to_vec()).unwrap()
							))
						)
							.into(),
					),
					bridge::Error::<Runtime>::AssetNotBound
				);
			})
		}

		#[test]
		fn deposit_to_unrecognized_dest_should_fail() {
			new_test_ext().execute_with(|| {
				let invalid_dest = MultiLocation::new(
					0,
					X2(
						GeneralIndex(0),
						GeneralKey(
							WeakBoundedVec::try_from(b"ethereum recipient".to_vec()).unwrap(),
						),
					),
				);
				let test_mpc_key: MpcPubkey = MpcPubkey([1u8; 33]);
				let fee = 100u128;
				let amount = 200u128;
				assert_ok!(SygmaBridge::set_mpc_key(Origin::root(), test_mpc_key));
				assert_ok!(SygmaBasicFeeHandler::set_fee(
					Origin::root(),
					PhaLocation::get().into(),
					fee
				));
				assert_noop!(
					SygmaBridge::deposit(
						Origin::signed(ALICE),
						(Concrete(PhaLocation::get()), Fungible(amount)).into(),
						invalid_dest,
					),
					bridge::Error::<Runtime>::ExtractRecipientFailed
				);
			})
		}

		#[test]
		fn deposit_without_fee_set_should_fail() {
			new_test_ext().execute_with(|| {
				let test_mpc_key: MpcPubkey = MpcPubkey([1u8; 33]);
				let amount = 200u128;
				assert_ok!(SygmaBridge::set_mpc_key(Origin::root(), test_mpc_key));
				assert_noop!(
					SygmaBridge::deposit(
						Origin::signed(ALICE),
						(Concrete(PhaLocation::get()), Fungible(amount)).into(),
						(
							0,
							X1(GeneralKey(
								WeakBoundedVec::try_from(b"ethereum recipient".to_vec()).unwrap()
							))
						)
							.into(),
					),
					bridge::Error::<Runtime>::MissingFeeConfig
				);
			})
		}

		#[test]
		fn deposit_less_than_fee_should_fail() {
			new_test_ext().execute_with(|| {
				let test_mpc_key: MpcPubkey = MpcPubkey([1u8; 33]);
				let fee = 200u128;
				let amount = 100u128;
				assert_ok!(SygmaBridge::set_mpc_key(Origin::root(), test_mpc_key));
				assert_ok!(SygmaBasicFeeHandler::set_fee(
					Origin::root(),
					PhaLocation::get().into(),
					fee
				));
				assert_noop!(
					SygmaBridge::deposit(
						Origin::signed(ALICE),
						(Concrete(PhaLocation::get()), Fungible(amount)).into(),
						(
							0,
							X1(GeneralKey(
								WeakBoundedVec::try_from(b"ethereum recipient".to_vec()).unwrap()
							))
						)
							.into(),
					),
					bridge::Error::<Runtime>::FeeTooExpensive
				);
			})
		}

		#[test]
		fn deposit_when_bridge_paused_should_fail() {
			new_test_ext().execute_with(|| {
				let test_mpc_key: MpcPubkey = MpcPubkey([1u8; 33]);
				let fee = 100u128;
				let amount = 200u128;
				assert_ok!(SygmaBridge::set_mpc_key(Origin::root(), test_mpc_key));
				assert_ok!(SygmaBasicFeeHandler::set_fee(
					Origin::root(),
					PhaLocation::get().into(),
					fee
				));
				// Pause bridge
				assert_ok!(SygmaBridge::pause_bridge(Origin::root()));
				// Should failed
				assert_noop!(
					SygmaBridge::deposit(
						Origin::signed(ALICE),
						(Concrete(PhaLocation::get()), Fungible(amount)).into(),
						(
							0,
							X1(GeneralKey(
								WeakBoundedVec::try_from(b"ethereum recipient".to_vec()).unwrap()
							))
						)
							.into(),
					),
					bridge::Error::<Runtime>::BridgePaused
				);
				// Unpause bridge
				assert_ok!(SygmaBridge::unpause_bridge(Origin::root()));
				// Should success
				assert_ok!(SygmaBridge::deposit(
					Origin::signed(ALICE),
					(Concrete(PhaLocation::get()), Fungible(amount)).into(),
					(
						0,
						X1(GeneralKey(
							WeakBoundedVec::try_from(b"ethereum recipient".to_vec()).unwrap()
						))
					)
						.into(),
				));
			})
		}

		#[test]
		fn deposit_without_mpc_set_should_fail() {
			new_test_ext().execute_with(|| {
				let fee = 200u128;
				let amount = 100u128;
				assert_ok!(SygmaBasicFeeHandler::set_fee(
					Origin::root(),
					PhaLocation::get().into(),
					fee
				));
				assert_noop!(
					SygmaBridge::deposit(
						Origin::signed(ALICE),
						(Concrete(PhaLocation::get()), Fungible(amount)).into(),
						(
							0,
							X1(GeneralKey(
								WeakBoundedVec::try_from(b"ethereum recipient".to_vec()).unwrap()
							))
						)
							.into(),
					),
					bridge::Error::<Runtime>::MissingMpcKey
				);
			})
		}

		#[test]
		fn retry_bridge() {
			new_test_ext().execute_with(|| {
				// mpc key is missing, should fail
				assert_noop!(
					SygmaBridge::retry(Origin::signed(ALICE), 1234567u128, 1234u128),
					bridge::Error::<Runtime>::MissingMpcKey
				);

				// set mpc key
				let test_mpc_key: MpcPubkey = MpcPubkey([1u8; 33]);
				assert_ok!(SygmaBridge::set_mpc_key(Origin::root(), test_mpc_key));

				// pause bridge and retry, should fail
				assert_ok!(SygmaBridge::pause_bridge(Origin::root()));
				assert_noop!(
					SygmaBridge::retry(Origin::signed(ALICE), 1234567u128, 1234u128),
					bridge::Error::<Runtime>::BridgePaused
				);

				// unpause bridge
				assert_ok!(SygmaBridge::unpause_bridge(Origin::root()));
				assert!(!IsPaused::<Runtime>::get());

				// retry again, should work
				assert_ok!(SygmaBridge::retry(Origin::signed(ALICE), 1234567u128, 1234u128));
				assert_events(vec![RuntimeEvent::SygmaBridge(SygmaBridgeEvent::Retry {
					deposit_on_block_height: 1234567u128,
					deposit_extrinsic_index: 1234u128,
					sender: ALICE,
				})]);
			})
		}

		#[test]
		fn proposal_execution_should_work() {
			new_test_ext().execute_with(|| {
				// Mpc key is missing, should fail
				assert_noop!(
					SygmaBridge::execute_proposal(Origin::signed(ALICE), vec![], vec![]),
					bridge::Error::<Runtime>::MissingMpcKey,
				);
				// Set mpc key to generated keypair's pubkey
				let (pair, _): (ecdsa::Pair, _) = Pair::generate();
				let test_mpc_key: MpcPubkey = MpcPubkey(pair.public().0);
				// Generate an evil key
				let (evil_pair, _): (ecdsa::Pair, _) = Pair::generate();
				assert_ok!(SygmaBridge::set_mpc_key(Origin::root(), test_mpc_key));
				assert_eq!(MpcKey::<Runtime>::get(), test_mpc_key);

				// Should failed if bridge paused
				assert_ok!(SygmaBridge::pause_bridge(Origin::root()));
				assert_noop!(
					SygmaBridge::execute_proposal(Origin::signed(ALICE), vec![], vec![]),
					bridge::Error::<Runtime>::BridgePaused,
				);
				assert_ok!(SygmaBridge::unpause_bridge(Origin::root()));

				// Deposit some PHA in advance
				let fee = 100u128;
				let amount = 200u128;
				assert_ok!(SygmaBasicFeeHandler::set_fee(
					Origin::root(),
					PhaLocation::get().into(),
					fee
				));
				assert_ok!(SygmaBridge::deposit(
					Origin::signed(ALICE),
					(Concrete(PhaLocation::get()), Fungible(2 * amount)).into(),
					(
						0,
						X1(GeneralKey(
							WeakBoundedVec::try_from(b"ethereum recipient".to_vec()).unwrap()
						))
					)
						.into(),
				));

				// Register foreign asset (USDC) with asset id 0
				assert_ok!(<pallet_assets::pallet::Pallet<Runtime> as FungibleCerate<
					<Runtime as frame_system::Config>::AccountId,
				>>::create(UsdcAssetId::get(), ASSET_OWNER, true, 1,));

				// Generate proposals
				let valid_pha_transfer_proposal = Proposal {
					origin_domain_id: DestDomainID::get(),
					deposit_nonce: 1,
					resource_id: PhaResourceId::get(),
					data: SygmaBridge::create_deposit_data(
						amount,
						MultiLocation::new(0, X1(AccountId32 { network: Any, id: BOB.into() }))
							.encode(),
					),
				};
				let valid_usdc_transfer_proposal = Proposal {
					origin_domain_id: DestDomainID::get(),
					deposit_nonce: 2,
					resource_id: UsdcResourceId::get(),
					data: SygmaBridge::create_deposit_data(
						amount,
						MultiLocation::new(0, X1(AccountId32 { network: Any, id: BOB.into() }))
							.encode(),
					),
				};
				let invalid_depositnonce_proposal = Proposal {
					origin_domain_id: DestDomainID::get(),
					deposit_nonce: 2,
					resource_id: PhaResourceId::get(),
					data: SygmaBridge::create_deposit_data(
						amount,
						MultiLocation::new(0, X1(AccountId32 { network: Any, id: BOB.into() }))
							.encode(),
					),
				};
				let invalid_domainid_proposal = Proposal {
					origin_domain_id: 2,
					deposit_nonce: 3,
					resource_id: PhaResourceId::get(),
					data: SygmaBridge::create_deposit_data(
						amount,
						MultiLocation::new(0, X1(AccountId32 { network: Any, id: BOB.into() }))
							.encode(),
					),
				};
				let invalid_resourceid_proposal = Proposal {
					origin_domain_id: DestDomainID::get(),
					deposit_nonce: 3,
					resource_id: [2u8; 32],
					data: SygmaBridge::create_deposit_data(
						amount,
						MultiLocation::new(0, X1(AccountId32 { network: Any, id: BOB.into() }))
							.encode(),
					),
				};
				let invalid_recipient_proposal = Proposal {
					origin_domain_id: DestDomainID::get(),
					deposit_nonce: 3,
					resource_id: PhaResourceId::get(),
					data: SygmaBridge::create_deposit_data(amount, b"invalid recipient".to_vec()),
				};

				let proposals = vec![
					valid_pha_transfer_proposal,
					valid_usdc_transfer_proposal,
					invalid_depositnonce_proposal,
					invalid_domainid_proposal,
					invalid_resourceid_proposal,
					invalid_recipient_proposal,
				];

				let proposals_with_valid_signature =
					pair.sign(&SygmaBridge::construct_ecdsa_signing_proposals_data(&proposals));
				let proposals_with_bad_signature = evil_pair
					.sign(&SygmaBridge::construct_ecdsa_signing_proposals_data(&proposals));

				assert_noop!(
					SygmaBridge::execute_proposal(
						Origin::signed(ALICE),
						proposals.clone(),
						proposals_with_bad_signature.encode(),
					),
					bridge::Error::<Runtime>::BadMpcSignature,
				);
				assert_eq!(Balances::free_balance(&BOB), ENDOWED_BALANCE);
				assert_eq!(Assets::balance(UsdcAssetId::get(), &BOB), 0);
				assert!(SygmaBridge::verify(&proposals, proposals_with_valid_signature.encode()));
				assert_ok!(SygmaBridge::execute_proposal(
					Origin::signed(ALICE),
					proposals,
					proposals_with_valid_signature.encode(),
				));
				assert_eq!(Balances::free_balance(&BOB), ENDOWED_BALANCE + amount);
				assert_eq!(Assets::balance(UsdcAssetId::get(), &BOB), amount);
			})
		}

		#[test]
<<<<<<< HEAD
		fn get_bridge_pause_status() {
			new_test_ext().execute_with(|| {
				assert!(!SygmaBridge::is_paused());

				// set mpc key
				let test_mpc_key: MpcPubkey = MpcPubkey([1u8; 33]);
				assert_ok!(SygmaBridge::set_mpc_key(Origin::root(), test_mpc_key));

				// pause bridge
				assert_ok!(SygmaBridge::pause_bridge(Origin::root()));
				assert!(SygmaBridge::is_paused());

				// unpause bridge
				assert_ok!(SygmaBridge::unpause_bridge(Origin::root()));
				assert!(!SygmaBridge::is_paused());
=======
		fn access_control() {
			new_test_ext().execute_with(|| {
				let test_mpc_key: MpcPubkey = MpcPubkey([1u8; 33]);

				assert_noop!(
					SygmaBridge::set_mpc_key(Some(ALICE).into(), test_mpc_key),
					bridge::Error::<Runtime>::AccessDenied
				);
				assert_noop!(
					SygmaBridge::pause_bridge(Some(BOB).into()),
					bridge::Error::<Runtime>::AccessDenied
				);
				assert_noop!(
					SygmaBridge::unpause_bridge(Some(BOB).into()),
					bridge::Error::<Runtime>::AccessDenied
				);

				// Grant ALICE the access of `set_mpc_key`
				assert_ok!(AccessSegregator::grant_access(
					Origin::root(),
					BridgePalletIndex::get(),
					b"set_mpc_key".to_vec(),
					ALICE
				));
				// Grant BOB the access of `pause_bridge` and `unpause_bridge`
				assert_ok!(AccessSegregator::grant_access(
					Origin::root(),
					BridgePalletIndex::get(),
					b"pause_bridge".to_vec(),
					BOB
				));
				assert_ok!(AccessSegregator::grant_access(
					Origin::root(),
					BridgePalletIndex::get(),
					b"unpause_bridge".to_vec(),
					BOB
				));

				// BOB set mpc key should still failed
				assert_noop!(
					SygmaBridge::set_mpc_key(Some(BOB).into(), test_mpc_key),
					bridge::Error::<Runtime>::AccessDenied
				);
				// ALICE set mpc key shold work
				assert_ok!(SygmaBridge::set_mpc_key(Some(ALICE).into(), test_mpc_key));

				// ALICE pause&unpause bridge shold still failed
				assert_noop!(
					SygmaBridge::pause_bridge(Some(ALICE).into()),
					bridge::Error::<Runtime>::AccessDenied
				);
				assert_noop!(
					SygmaBridge::unpause_bridge(Some(ALICE).into()),
					bridge::Error::<Runtime>::AccessDenied
				);
				// BOB pause&unpause bridge shold work
				assert_ok!(SygmaBridge::pause_bridge(Some(BOB).into()));
				assert_ok!(SygmaBridge::unpause_bridge(Some(BOB).into()));
>>>>>>> ea47cd57
			})
		}
	}
}<|MERGE_RESOLUTION|>--- conflicted
+++ resolved
@@ -663,8 +663,6 @@
 
 	#[cfg(test)]
 	mod test {
-<<<<<<< HEAD
-=======
 		use crate as bridge;
 		use crate::{Event as SygmaBridgeEvent, IsPaused, MpcKey, Proposal};
 		use bridge::mock::{
@@ -673,7 +671,6 @@
 			RuntimeOrigin as Origin, SygmaBasicFeeHandler, SygmaBridge, TreasuryAccount,
 			UsdcAssetId, UsdcLocation, UsdcResourceId, ALICE, ASSET_OWNER, BOB, ENDOWED_BALANCE,
 		};
->>>>>>> ea47cd57
 		use codec::Encode;
 		use frame_support::{
 			assert_noop, assert_ok, traits::tokens::fungibles::Create as FungibleCerate,
@@ -681,18 +678,8 @@
 		use sp_core::{ecdsa, Pair};
 		use sp_runtime::WeakBoundedVec;
 		use sp_std::convert::TryFrom;
+		use sygma_traits::{MpcPubkey, TransferType};
 		use xcm::latest::prelude::*;
-
-		use bridge::mock::{
-			assert_events, new_test_ext, Assets, Balances, BridgeAccount, DestDomainID,
-			PhaLocation, PhaResourceId, Runtime, RuntimeEvent, RuntimeOrigin as Origin,
-			SygmaBasicFeeHandler, SygmaBridge, TreasuryAccount, UsdcAssetId, UsdcLocation,
-			UsdcResourceId, ALICE, ASSET_OWNER, BOB, ENDOWED_BALANCE,
-		};
-		use sygma_traits::{MpcPubkey, TransferType};
-
-		use crate as bridge;
-		use crate::{Event as SygmaBridgeEvent, IsPaused, MpcKey, Proposal};
 
 		#[test]
 		fn set_mpc_key() {
@@ -1402,7 +1389,6 @@
 		}
 
 		#[test]
-<<<<<<< HEAD
 		fn get_bridge_pause_status() {
 			new_test_ext().execute_with(|| {
 				assert!(!SygmaBridge::is_paused());
@@ -1418,7 +1404,10 @@
 				// unpause bridge
 				assert_ok!(SygmaBridge::unpause_bridge(Origin::root()));
 				assert!(!SygmaBridge::is_paused());
-=======
+			})
+		}
+
+		#[test]
 		fn access_control() {
 			new_test_ext().execute_with(|| {
 				let test_mpc_key: MpcPubkey = MpcPubkey([1u8; 33]);
@@ -1462,10 +1451,10 @@
 					SygmaBridge::set_mpc_key(Some(BOB).into(), test_mpc_key),
 					bridge::Error::<Runtime>::AccessDenied
 				);
-				// ALICE set mpc key shold work
+				// ALICE set mpc key should work
 				assert_ok!(SygmaBridge::set_mpc_key(Some(ALICE).into(), test_mpc_key));
 
-				// ALICE pause&unpause bridge shold still failed
+				// ALICE pause&unpause bridge should still failed
 				assert_noop!(
 					SygmaBridge::pause_bridge(Some(ALICE).into()),
 					bridge::Error::<Runtime>::AccessDenied
@@ -1474,10 +1463,9 @@
 					SygmaBridge::unpause_bridge(Some(ALICE).into()),
 					bridge::Error::<Runtime>::AccessDenied
 				);
-				// BOB pause&unpause bridge shold work
+				// BOB pause&unpause bridge should work
 				assert_ok!(SygmaBridge::pause_bridge(Some(BOB).into()));
 				assert_ok!(SygmaBridge::unpause_bridge(Some(BOB).into()));
->>>>>>> ea47cd57
 			})
 		}
 	}
