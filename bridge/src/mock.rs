--- conflicted
+++ resolved
@@ -309,11 +309,8 @@
 	type ReserveChecker = ReserveChecker;
 	type ExtractRecipient = RecipientParser;
 	type PalletId = SygmaBridgePalletId;
-<<<<<<< HEAD
 	type PauseStatus = sygma_bridge::PauseStatusImpl<Runtime>;
-=======
 	type PalletIndex = BridgePalletIndex;
->>>>>>> ea47cd57
 }
 
 pub const ALICE: AccountId32 = AccountId32::new([0u8; 32]);
